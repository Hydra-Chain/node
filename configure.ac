dnl require autoconf 2.60 (AS_ECHO/AS_ECHO_N)
AC_PREREQ([2.60])
define(_CLIENT_VERSION_MAJOR, 0)
define(_CLIENT_VERSION_MINOR, 15)
define(_CLIENT_VERSION_REVISION, 4)
define(_CLIENT_VERSION_BUILD, 0)
define(_CLIENT_VERSION_IS_RELEASE, true)
define(_COPYRIGHT_YEAR, 2018)
define(_COPYRIGHT_HOLDERS,[The %s developers])
define(_COPYRIGHT_HOLDERS_SUBSTITUTION,[[LockTrip]])
AC_INIT([LockTrip],[_CLIENT_VERSION_MAJOR._CLIENT_VERSION_MINOR._CLIENT_VERSION_REVISION],[https://gitlab.com/LockTrip-Dev-Team/LockTrip/issues],[locktrip],[https://locktrip.com/])
AC_CONFIG_SRCDIR([src/validation.cpp])
AC_CONFIG_HEADERS([src/config/bitcoin-config.h])
AC_CONFIG_AUX_DIR([build-aux])
AC_CONFIG_MACRO_DIR([build-aux/m4])

BITCOIN_DAEMON_NAME=locktripd
BITCOIN_GUI_NAME=locktrip-qt
BITCOIN_CLI_NAME=locktrip-cli
BITCOIN_TX_NAME=locktrip-tx

dnl Unless the user specified ARFLAGS, force it to be cr
AC_ARG_VAR(ARFLAGS, [Flags for the archiver, defaults to <cr> if not set])
if test "x${ARFLAGS+set}" != "xset"; then
  ARFLAGS="cr"
fi

AC_CANONICAL_HOST

AH_TOP([#ifndef BITCOIN_CONFIG_H])
AH_TOP([#define BITCOIN_CONFIG_H])
AH_BOTTOM([#endif //BITCOIN_CONFIG_H])

dnl faketime breaks configure and is only needed for make. Disable it here.
unset FAKETIME

dnl Automake init set-up and checks
AM_INIT_AUTOMAKE([no-define subdir-objects foreign])

dnl faketime messes with timestamps and causes configure to be re-run.
dnl --disable-maintainer-mode can be used to bypass this.
AM_MAINTAINER_MODE([enable])

dnl make the compilation flags quiet unless V=1 is used
m4_ifdef([AM_SILENT_RULES], [AM_SILENT_RULES([yes])])

dnl Compiler checks (here before libtool).
if test "x${CXXFLAGS+set}" = "xset"; then
  CXXFLAGS_overridden=yes
else
  CXXFLAGS_overridden=no
fi
AC_PROG_CXX

dnl By default, libtool for mingw refuses to link static libs into a dll for
dnl fear of mixing pic/non-pic objects, and import/export complications. Since
dnl we have those under control, re-enable that functionality.
dnl Compiler with posix support is needed for cross compile some of c++ 11 features for mingw like threads and mutexes.
case $host in
  *mingw*)
     lt_cv_deplibs_check_method="pass_all"
     CC="$CC-posix"
     CXX="$CXX-posix"
  ;;
esac
dnl Require C++11 compiler (no GNU extensions)
AX_CXX_COMPILE_STDCXX([11], [noext], [mandatory], [nodefault])
dnl Check if -latomic is required for <std::atomic>
CHECK_ATOMIC

dnl Unless the user specified OBJCXX, force it to be the same as CXX. This ensures
dnl that we get the same -std flags for both.
m4_ifdef([AC_PROG_OBJCXX],[
if test "x${OBJCXX+set}" = "x"; then
  OBJCXX="${CXX}"
fi
AC_PROG_OBJCXX
])

dnl Libtool init checks.
LT_INIT([pic-only])

dnl Check/return PATH for base programs.
AC_PATH_TOOL(AR, ar)
AC_PATH_TOOL(RANLIB, ranlib)
AC_PATH_TOOL(STRIP, strip)
AC_PATH_TOOL(GCOV, gcov)
AC_PATH_PROG(LCOV, lcov)
dnl Python 3.x is supported from 3.4 on (see https://github.com/bitcoin/bitcoin/issues/7893)
AC_PATH_PROGS([PYTHON], [python3.6 python3.5 python3.4 python3 python2.7 python2 python])
AC_PATH_PROG(GENHTML, genhtml)
AC_PATH_PROG([GIT], [git])
AC_PATH_PROG(CCACHE,ccache)
AC_PATH_PROG(XGETTEXT,xgettext)
AC_PATH_PROG(HEXDUMP,hexdump)
AC_PATH_TOOL(READELF, readelf)
AC_PATH_TOOL(CPPFILT, c++filt)
AC_PATH_TOOL(OBJCOPY, objcopy)

AC_ARG_VAR(PYTHONPATH, Augments the default search path for python module files)

# Enable wallet
AC_ARG_ENABLE([wallet],
  [AS_HELP_STRING([--disable-wallet],
  [disable wallet (enabled by default)])],
  [enable_wallet=$enableval],
  [enable_wallet=yes])

AC_ARG_WITH([miniupnpc],
  [AS_HELP_STRING([--with-miniupnpc],
  [enable UPNP (default is yes if libminiupnpc is found)])],
  [use_upnp=$withval],
  [use_upnp=auto])

AC_ARG_ENABLE([upnp-default],
  [AS_HELP_STRING([--enable-upnp-default],
  [if UPNP is enabled, turn it on at startup (default is no)])],
  [use_upnp_default=$enableval],
  [use_upnp_default=no])

AC_ARG_ENABLE(tests,
    AS_HELP_STRING([--disable-tests],[do not compile tests (default is to compile)]),
    [use_tests=$enableval],
    [use_tests=yes])

AC_ARG_ENABLE(gui-tests,
    AS_HELP_STRING([--disable-gui-tests],[do not compile GUI tests (default is to compile if GUI and tests enabled)]),
    [use_gui_tests=$enableval],
    [use_gui_tests=$use_tests])

AC_ARG_ENABLE(bench,
    AS_HELP_STRING([--disable-bench],[do not compile benchmarks (default is to compile)]),
    [use_bench=$enableval],
    [use_bench=yes])

AC_ARG_ENABLE([extended-functional-tests],
    AS_HELP_STRING([--enable-extended-functional-tests],[enable expensive functional tests when using lcov (default no)]),
    [use_extended_functional_tests=$enableval],
    [use_extended_functional_tests=no])

AC_ARG_WITH([qrencode],
  [AS_HELP_STRING([--with-qrencode],
  [enable QR code support (default is yes if qt is enabled and libqrencode is found)])],
  [use_qr=$withval],
  [use_qr=auto])

AC_ARG_ENABLE([hardening],
  [AS_HELP_STRING([--disable-hardening],
  [do not attempt to harden the resulting executables (default is to harden)])],
  [use_hardening=$enableval],
  [use_hardening=yes])

AC_ARG_ENABLE([reduce-exports],
  [AS_HELP_STRING([--enable-reduce-exports],
  [attempt to reduce exported symbols in the resulting executables (default is no)])],
  [use_reduce_exports=$enableval],
  [use_reduce_exports=no])

AC_ARG_ENABLE([ccache],
  [AS_HELP_STRING([--disable-ccache],
  [do not use ccache for building (default is to use if found)])],
  [use_ccache=$enableval],
  [use_ccache=auto])

AC_ARG_ENABLE([lcov],
  [AS_HELP_STRING([--enable-lcov],
  [enable lcov testing (default is no)])],
  [use_lcov=yes],
  [use_lcov=no])
  
AC_ARG_ENABLE([lcov-branch-coverage],
  [AS_HELP_STRING([--enable-lcov-branch-coverage],
  [enable lcov testing branch coverage (default is no)])],
  [use_lcov_branch=yes],
  [use_lcov_branch=no])

AC_ARG_ENABLE([glibc-back-compat],
  [AS_HELP_STRING([--enable-glibc-back-compat],
  [enable backwards compatibility with glibc])],
  [use_glibc_compat=$enableval],
  [use_glibc_compat=no])

AC_ARG_ENABLE([experimental-asm],
  [AS_HELP_STRING([--enable-experimental-asm],
  [Enable experimental assembly routines (default is no)])],
  [experimental_asm=$enableval],
  [experimental_asm=no])

if test "x$experimental_asm" = xyes; then
  AC_DEFINE(EXPERIMENTAL_ASM, 1, [Define this symbol to build in experimental assembly routines])
fi

AC_ARG_WITH([system-univalue],
  [AS_HELP_STRING([--with-system-univalue],
  [Build with system UniValue (default is no)])],
  [system_univalue=$withval],
  [system_univalue=no]
)
AC_ARG_ENABLE([zmq],
  [AS_HELP_STRING([--disable-zmq],
  [disable ZMQ notifications])],
  [use_zmq=$enableval],
  [use_zmq=yes])

AC_ARG_WITH([protoc-bindir],[AS_HELP_STRING([--with-protoc-bindir=BIN_DIR],[specify protoc bin path])], [protoc_bin_path=$withval], [])

AC_ARG_ENABLE(man,
    [AS_HELP_STRING([--disable-man],
                    [do not install man pages (default is to install)])],,
    enable_man=yes)
AM_CONDITIONAL(ENABLE_MAN, test "$enable_man" != no)

# Enable debug
AC_ARG_ENABLE([debug],
    [AS_HELP_STRING([--enable-debug],
                    [use debug compiler flags and macros (default is no)])],
    [enable_debug=$enableval],
    [enable_debug=no])

# Turn warnings into errors
AC_ARG_ENABLE([werror],
    [AS_HELP_STRING([--enable-werror],
                    [Treat certain compiler warnings as errors (default is no)])],
    [enable_werror=$enableval],
    [enable_werror=no])

AC_LANG_PUSH([C++])
AX_CHECK_COMPILE_FLAG([-Werror],[CXXFLAG_WERROR="-Werror"],[CXXFLAG_WERROR=""])

if test "x$enable_debug" = xyes; then
    CPPFLAGS="$CPPFLAGS -DDEBUG -DDEBUG_LOCKORDER"
    if test "x$GCC" = xyes; then
        CFLAGS="$CFLAGS -g3 -O0"
    fi

    if test "x$GXX" = xyes; then
        CXXFLAGS="$CXXFLAGS -g3 -O0"
    fi
fi

CPPFLAGS="$CPPFLAGS -DQTUM_BUILD"

ERROR_CXXFLAGS=
if test "x$enable_werror" = "xyes"; then
  if test "x$CXXFLAG_WERROR" = "x"; then
    AC_MSG_ERROR("enable-werror set but -Werror is not usable")
  fi
  AX_CHECK_COMPILE_FLAG([-Werror=vla],[ERROR_CXXFLAGS="$ERROR_CXXFLAGS -Werror=vla"],,[[$CXXFLAG_WERROR]])
fi

if test "x$CXXFLAGS_overridden" = "xno"; then
  AX_CHECK_COMPILE_FLAG([-Wall],[CXXFLAGS="$CXXFLAGS -Wall"],,[[$CXXFLAG_WERROR]])
  AX_CHECK_COMPILE_FLAG([-Wextra],[CXXFLAGS="$CXXFLAGS -Wextra"],,[[$CXXFLAG_WERROR]])
  AX_CHECK_COMPILE_FLAG([-Wformat],[CXXFLAGS="$CXXFLAGS -Wformat"],,[[$CXXFLAG_WERROR]])
  AX_CHECK_COMPILE_FLAG([-Wvla],[CXXFLAGS="$CXXFLAGS -Wvla"],,[[$CXXFLAG_WERROR]])
  AX_CHECK_COMPILE_FLAG([-Wformat-security],[CXXFLAGS="$CXXFLAGS -Wformat-security"],,[[$CXXFLAG_WERROR]])

  ## Some compilers (gcc) ignore unknown -Wno-* options, but warn about all
  ## unknown options if any other warning is produced. Test the -Wfoo case, and
  ## set the -Wno-foo case if it works.
  AX_CHECK_COMPILE_FLAG([-Wunused-parameter],[CXXFLAGS="$CXXFLAGS -Wno-unused-parameter"],,[[$CXXFLAG_WERROR]])
  AX_CHECK_COMPILE_FLAG([-Wself-assign],[CXXFLAGS="$CXXFLAGS -Wno-self-assign"],,[[$CXXFLAG_WERROR]])
  AX_CHECK_COMPILE_FLAG([-Wunused-local-typedef],[CXXFLAGS="$CXXFLAGS -Wno-unused-local-typedef"],,[[$CXXFLAG_WERROR]])
  AX_CHECK_COMPILE_FLAG([-Wdeprecated-register],[CXXFLAGS="$CXXFLAGS -Wno-deprecated-register"],,[[$CXXFLAG_WERROR]])
  AX_CHECK_COMPILE_FLAG([-Wimplicit-fallthrough],[CXXFLAGS="$CXXFLAGS -Wno-implicit-fallthrough"],,[[$CXXFLAG_WERROR]])
  AX_CHECK_COMPILE_FLAG([-Wno-unknown-pragmas],[CXXFLAGS="$CXXFLAGS -Wno-unknown-pragmas"],,[[$CXXFLAG_WERROR]])
fi

# Check for optional instruction set support. Enabling these does _not_ imply that all code will
# be compiled with them, rather that specific objects/libs may use them after checking for runtime
# compatibility.
AX_CHECK_COMPILE_FLAG([-msse4.2],[[SSE42_CXXFLAGS="-msse4.2"]],,[[$CXXFLAG_WERROR]])

TEMP_CXXFLAGS="$CXXFLAGS"
CXXFLAGS="$CXXFLAGS $SSE42_CXXFLAGS"
AC_MSG_CHECKING(for assembler crc32 support)
AC_COMPILE_IFELSE([AC_LANG_PROGRAM([[
    #include <stdint.h>
    #if defined(_MSC_VER)
    #include <intrin.h>
    #elif defined(__GNUC__) && defined(__SSE4_2__)
    #include <nmmintrin.h>
    #endif
  ]],[[
    uint64_t l = 0;
    l = _mm_crc32_u8(l, 0);
    l = _mm_crc32_u32(l, 0);
    l = _mm_crc32_u64(l, 0);
    return l;
  ]])],
 [ AC_MSG_RESULT(yes); enable_hwcrc32=yes],
 [ AC_MSG_RESULT(no)]
)
CXXFLAGS="$TEMP_CXXFLAGS"

CPPFLAGS="$CPPFLAGS -DHAVE_BUILD_INFO -D__STDC_FORMAT_MACROS"

AC_ARG_WITH([utils],
  [AS_HELP_STRING([--with-utils],
  [build bitcoin-cli bitcoin-tx (default=yes)])],
  [build_bitcoin_utils=$withval],
  [build_bitcoin_utils=yes])

AC_ARG_WITH([libs],
  [AS_HELP_STRING([--with-libs],
  [build libraries (default=yes)])],
  [build_bitcoin_libs=$withval],
  [build_bitcoin_libs=yes])

AC_ARG_WITH([daemon],
  [AS_HELP_STRING([--with-daemon],
  [build bitcoind daemon (default=yes)])],
  [build_bitcoind=$withval],
  [build_bitcoind=yes])

use_pkgconfig=yes
case $host in
  *mingw*)

     #pkgconfig does more harm than good with MinGW
     use_pkgconfig=no

     TARGET_OS=windows
     AC_CHECK_LIB([mingwthrd],      [main],, AC_MSG_ERROR(lib missing))
     AC_CHECK_LIB([kernel32],      [main],, AC_MSG_ERROR(lib missing))
     AC_CHECK_LIB([user32],      [main],, AC_MSG_ERROR(lib missing))
     AC_CHECK_LIB([gdi32],      [main],, AC_MSG_ERROR(lib missing))
     AC_CHECK_LIB([comdlg32],      [main],, AC_MSG_ERROR(lib missing))
     AC_CHECK_LIB([winspool],      [main],, AC_MSG_ERROR(lib missing))
     AC_CHECK_LIB([winmm],      [main],, AC_MSG_ERROR(lib missing))
     AC_CHECK_LIB([shell32],      [main],, AC_MSG_ERROR(lib missing))
     AC_CHECK_LIB([comctl32],      [main],, AC_MSG_ERROR(lib missing))
     AC_CHECK_LIB([ole32],      [main],, AC_MSG_ERROR(lib missing))
     AC_CHECK_LIB([oleaut32],      [main],, AC_MSG_ERROR(lib missing))
     AC_CHECK_LIB([uuid],      [main],, AC_MSG_ERROR(lib missing))
     AC_CHECK_LIB([rpcrt4],      [main],, AC_MSG_ERROR(lib missing))
     AC_CHECK_LIB([advapi32],      [main],, AC_MSG_ERROR(lib missing))
     AC_CHECK_LIB([ws2_32],      [main],, AC_MSG_ERROR(lib missing))
     AC_CHECK_LIB([mswsock],      [main],, AC_MSG_ERROR(lib missing))
     AC_CHECK_LIB([shlwapi],      [main],, AC_MSG_ERROR(lib missing))
     AC_CHECK_LIB([iphlpapi],      [main],, AC_MSG_ERROR(lib missing))
     AC_CHECK_LIB([crypt32],      [main],, AC_MSG_ERROR(lib missing))

     # -static is interpreted by libtool, where it has a different meaning.
     # In libtool-speak, it's -all-static.
     AX_CHECK_LINK_FLAG([[-static]],[LIBTOOL_APP_LDFLAGS="$LIBTOOL_APP_LDFLAGS -all-static"])

     AC_PATH_PROG([MAKENSIS], [makensis], none)
     if test x$MAKENSIS = xnone; then
       AC_MSG_WARN("makensis not found. Cannot create installer.")
     fi

     AC_PATH_TOOL(WINDRES, windres, none)
     if test x$WINDRES = xnone; then
       AC_MSG_ERROR("windres not found")
     fi

     CPPFLAGS="$CPPFLAGS -D_MT -DWIN32 -D_WINDOWS -DBOOST_THREAD_USE_LIB"
     LEVELDB_TARGET_FLAGS="-DOS_WINDOWS"
     if test "x$CXXFLAGS_overridden" = "xno"; then
       CXXFLAGS="$CXXFLAGS -w"
     fi
     case $host in
       i?86-*) WINDOWS_BITS=32 ;;
       x86_64-*) WINDOWS_BITS=64 ;;
       *) AC_MSG_ERROR("Could not determine win32/win64 for installer") ;;
     esac
     AC_SUBST(WINDOWS_BITS)

     dnl libtool insists upon adding -nostdlib and a list of objects/libs to link against.
     dnl That breaks our ability to build dll's with static libgcc/libstdc++/libssp. Override
     dnl its command here, with the predeps/postdeps removed, and -static inserted. Postdeps are
     dnl also overridden to prevent their insertion later.
     dnl This should only affect dll's.
     archive_cmds_CXX="\$CC -shared \$libobjs \$deplibs \$compiler_flags -static -o \$output_objdir/\$soname \${wl}--enable-auto-image-base -Xlinker --out-implib -Xlinker \$lib"
     postdeps_CXX=

     ;;
  *darwin*)
     TARGET_OS=darwin
     LEVELDB_TARGET_FLAGS="-DOS_MACOSX"
     if  test x$cross_compiling != xyes; then
       BUILD_OS=darwin
       AC_CHECK_PROG([PORT],port, port)
       if test x$PORT = xport; then
         dnl add default macports paths
         CPPFLAGS="$CPPFLAGS -isystem /opt/local/include"
         LIBS="$LIBS -L/opt/local/lib"
         if test -d /opt/local/include/db48; then
           CPPFLAGS="$CPPFLAGS -I/opt/local/include/db48"
           LIBS="$LIBS -L/opt/local/lib/db48"
         fi
       fi

       AC_PATH_PROGS([RSVG_CONVERT], [rsvg-convert rsvg],rsvg-convert)
       AC_CHECK_PROG([BREW],brew, brew)
       if test x$BREW = xbrew; then
         dnl These Homebrew packages may be keg-only, meaning that they won't be found
         dnl in expected paths because they may conflict with system files. Ask
         dnl Homebrew where each one is located, then adjust paths accordingly.
         dnl It's safe to add these paths even if the functionality is disabled by
         dnl the user (--without-wallet or --without-gui for example).

         openssl_prefix=`$BREW --prefix openssl 2>/dev/null`
         bdb_prefix=`$BREW --prefix berkeley-db4 2>/dev/null`
         qt5_prefix=`$BREW --prefix qt5 2>/dev/null`
         if test x$openssl_prefix != x; then
           PKG_CONFIG_PATH="$openssl_prefix/lib/pkgconfig:$PKG_CONFIG_PATH"
           export PKG_CONFIG_PATH
         fi
         if test x$bdb_prefix != x; then
           CPPFLAGS="$CPPFLAGS -I$bdb_prefix/include"
           LIBS="$LIBS -L$bdb_prefix/lib"
         fi
         if test x$qt5_prefix != x; then
           PKG_CONFIG_PATH="$qt5_prefix/lib/pkgconfig:$PKG_CONFIG_PATH"
           export PKG_CONFIG_PATH
         fi
       fi
     else
       case $build_os in
         *darwin*)
           BUILD_OS=darwin
           ;;
         *)
           AC_PATH_TOOL([INSTALLNAMETOOL], [install_name_tool], install_name_tool)
           AC_PATH_TOOL([OTOOL], [otool], otool)
           AC_PATH_PROGS([GENISOIMAGE], [genisoimage mkisofs],genisoimage)
           AC_PATH_PROGS([RSVG_CONVERT], [rsvg-convert rsvg],rsvg-convert)
           AC_PATH_PROGS([IMAGEMAGICK_CONVERT], [convert],convert)
           AC_PATH_PROGS([TIFFCP], [tiffcp],tiffcp)

           dnl libtool will try to strip the static lib, which is a problem for
           dnl cross-builds because strip attempts to call a hard-coded ld,
           dnl which may not exist in the path. Stripping the .a is not
           dnl necessary, so just disable it.
           old_striplib=
           ;;
       esac
     fi

     AX_CHECK_LINK_FLAG([[-Wl,-headerpad_max_install_names]], [LDFLAGS="$LDFLAGS -Wl,-headerpad_max_install_names"])
     CPPFLAGS="$CPPFLAGS -DMAC_OSX"
     OBJCXXFLAGS="$CXXFLAGS"
     ;;
   *linux*)
     TARGET_OS=linux
     LEVELDB_TARGET_FLAGS="-DOS_LINUX"
     ;;
   *freebsd*)
     LEVELDB_TARGET_FLAGS="-DOS_FREEBSD"
     ;;
   *openbsd*)
     LEVELDB_TARGET_FLAGS="-DOS_OPENBSD"
     ;;
   *)
     OTHER_OS=`echo ${host_os} | awk '{print toupper($0)}'`
     AC_MSG_WARN([Guessing LevelDB OS as OS_${OTHER_OS}, please check whether this is correct, if not add an entry to configure.ac.])
     LEVELDB_TARGET_FLAGS="-DOS_${OTHER_OS}"
     ;;
esac

CRYPTOPP_TARGET_FLAGS=""

if test x$use_pkgconfig = xyes; then
  m4_ifndef([PKG_PROG_PKG_CONFIG], [AC_MSG_ERROR(PKG_PROG_PKG_CONFIG macro not found. Please install pkg-config and re-run autogen.sh.)])
  m4_ifdef([PKG_PROG_PKG_CONFIG], [
  PKG_PROG_PKG_CONFIG
  if test x"$PKG_CONFIG" = "x"; then
    AC_MSG_ERROR(pkg-config not found.)
  fi
  ])
fi

if test x$use_extended_functional_tests != xno; then
  AC_SUBST(EXTENDED_FUNCTIONAL_TESTS, --extended)
fi

if test x$use_lcov = xyes; then
  if test x$LCOV = x; then
    AC_MSG_ERROR("lcov testing requested but lcov not found")
  fi
  if test x$GCOV = x; then
    AC_MSG_ERROR("lcov testing requested but gcov not found")
  fi
  if test x$PYTHON = x; then
    AC_MSG_ERROR("lcov testing requested but python not found")
  fi
  if test x$GENHTML = x; then
    AC_MSG_ERROR("lcov testing requested but genhtml not found")
  fi
  LCOV="$LCOV --gcov-tool=$GCOV"
  AX_CHECK_LINK_FLAG([[--coverage]], [LDFLAGS="$LDFLAGS --coverage"],
    [AC_MSG_ERROR("lcov testing requested but --coverage linker flag does not work")])
  AX_CHECK_COMPILE_FLAG([--coverage],[CXXFLAGS="$CXXFLAGS --coverage"],
    [AC_MSG_ERROR("lcov testing requested but --coverage flag does not work")])
  AC_DEFINE(USE_COVERAGE, 1, [Define this symbol if coverage is enabled])
  CXXFLAGS="$CXXFLAGS -Og"
fi

if test x$use_lcov_branch != xno; then
  AC_SUBST(LCOV_OPTS, "$LCOV_OPTS --rc lcov_branch_coverage=1")
fi

dnl Check for endianness
AC_C_BIGENDIAN

dnl Check for pthread compile/link requirements
AX_PTHREAD

# The following macro will add the necessary defines to bitcoin-config.h, but
# they also need to be passed down to any subprojects. Pull the results out of
# the cache and add them to CPPFLAGS.
AC_SYS_LARGEFILE
# detect POSIX or GNU variant of strerror_r
AC_FUNC_STRERROR_R

if test x$ac_cv_sys_file_offset_bits != x &&
   test x$ac_cv_sys_file_offset_bits != xno &&
   test x$ac_cv_sys_file_offset_bits != xunknown; then
  CPPFLAGS="$CPPFLAGS -D_FILE_OFFSET_BITS=$ac_cv_sys_file_offset_bits"
fi

if test x$ac_cv_sys_large_files != x &&
   test x$ac_cv_sys_large_files != xno &&
   test x$ac_cv_sys_large_files != xunknown; then
  CPPFLAGS="$CPPFLAGS -D_LARGE_FILES=$ac_cv_sys_large_files"
fi

AX_CHECK_LINK_FLAG([[-Wl,--large-address-aware]], [LDFLAGS="$LDFLAGS -Wl,--large-address-aware"])

AX_GCC_FUNC_ATTRIBUTE([visibility])
AX_GCC_FUNC_ATTRIBUTE([dllexport])
AX_GCC_FUNC_ATTRIBUTE([dllimport])

if test x$use_glibc_compat != xno; then

  #glibc absorbed clock_gettime in 2.17. librt (its previous location) is safe to link
  #in anyway for back-compat.
  AC_CHECK_LIB([rt],[clock_gettime],, AC_MSG_ERROR(lib missing))

  #__fdelt_chk's params and return type have changed from long unsigned int to long int.
  # See which one is present here.
  AC_MSG_CHECKING(__fdelt_chk type)
  AC_COMPILE_IFELSE([AC_LANG_PROGRAM([[#ifdef _FORTIFY_SOURCE
                    #undef _FORTIFY_SOURCE
                  #endif
                  #define _FORTIFY_SOURCE 2
                  #include <sys/select.h>
     extern "C" long unsigned int __fdelt_warn(long unsigned int);]],[[]])],
    [ fdelt_type="long unsigned int"],
    [ fdelt_type="long int"])
  AC_MSG_RESULT($fdelt_type)
  AC_DEFINE_UNQUOTED(FDELT_TYPE, $fdelt_type,[parameter and return value type for __fdelt_chk])
else
  AC_SEARCH_LIBS([clock_gettime],[rt])
fi

if test x$TARGET_OS != xwindows; then
  # All windows code is PIC, forcing it on just adds useless compile warnings
  AX_CHECK_COMPILE_FLAG([-fPIC],[PIC_FLAGS="-fPIC"])
fi

if test x$use_hardening != xno; then
  AX_CHECK_COMPILE_FLAG([-Wstack-protector],[HARDENED_CXXFLAGS="$HARDENED_CXXFLAGS -Wstack-protector"])
  AX_CHECK_COMPILE_FLAG([-fstack-protector-all],[HARDENED_CXXFLAGS="$HARDENED_CXXFLAGS -fstack-protector-all"])

  AX_CHECK_PREPROC_FLAG([-D_FORTIFY_SOURCE=2],[
    AX_CHECK_PREPROC_FLAG([-U_FORTIFY_SOURCE],[
      HARDENED_CPPFLAGS="$HARDENED_CPPFLAGS -U_FORTIFY_SOURCE"
    ])
    HARDENED_CPPFLAGS="$HARDENED_CPPFLAGS -D_FORTIFY_SOURCE=2"
  ])

  AX_CHECK_LINK_FLAG([[-Wl,--dynamicbase]], [HARDENED_LDFLAGS="$HARDENED_LDFLAGS -Wl,--dynamicbase"])
  AX_CHECK_LINK_FLAG([[-Wl,--nxcompat]], [HARDENED_LDFLAGS="$HARDENED_LDFLAGS -Wl,--nxcompat"])
  AX_CHECK_LINK_FLAG([[-Wl,--high-entropy-va]], [HARDENED_LDFLAGS="$HARDENED_LDFLAGS -Wl,--high-entropy-va"])
  AX_CHECK_LINK_FLAG([[-Wl,-z,relro]], [HARDENED_LDFLAGS="$HARDENED_LDFLAGS -Wl,-z,relro"])
  AX_CHECK_LINK_FLAG([[-Wl,-z,now]], [HARDENED_LDFLAGS="$HARDENED_LDFLAGS -Wl,-z,now"])

  if test x$TARGET_OS != xwindows; then
    AX_CHECK_COMPILE_FLAG([-fPIE],[PIE_FLAGS="-fPIE"])
    AX_CHECK_LINK_FLAG([[-pie]], [HARDENED_LDFLAGS="$HARDENED_LDFLAGS -pie"])
  fi

  case $host in
    *mingw*)
       AC_CHECK_LIB([ssp],      [main],, AC_MSG_ERROR(lib missing))
    ;;
  esac
fi

dnl this flag screws up non-darwin gcc even when the check fails. special-case it.
if test x$TARGET_OS = xdarwin; then
  AX_CHECK_LINK_FLAG([[-Wl,-dead_strip]], [LDFLAGS="$LDFLAGS -Wl,-dead_strip"])
fi

AC_CHECK_HEADERS([endian.h sys/endian.h byteswap.h stdio.h stdlib.h unistd.h strings.h sys/types.h sys/stat.h sys/select.h sys/prctl.h])

AC_CHECK_DECLS([strnlen])

# Check for daemon(3), unrelated to --with-daemon (although used by it)
AC_CHECK_DECLS([daemon])

AC_CHECK_DECLS([le16toh, le32toh, le64toh, htole16, htole32, htole64, be16toh, be32toh, be64toh, htobe16, htobe32, htobe64],,,
		[#if HAVE_ENDIAN_H
                 #include <endian.h>
                 #elif HAVE_SYS_ENDIAN_H
                 #include <sys/endian.h>
                 #endif])

AC_CHECK_DECLS([bswap_16, bswap_32, bswap_64],,,
		[#if HAVE_BYTESWAP_H
                 #include <byteswap.h>
                 #endif])

AC_CHECK_DECLS([__builtin_clz, __builtin_clzl, __builtin_clzll])

dnl Check for MSG_NOSIGNAL
AC_MSG_CHECKING(for MSG_NOSIGNAL)
AC_COMPILE_IFELSE([AC_LANG_PROGRAM([[#include <sys/socket.h>]],
 [[ int f = MSG_NOSIGNAL; ]])],
 [ AC_MSG_RESULT(yes); AC_DEFINE(HAVE_MSG_NOSIGNAL, 1,[Define this symbol if you have MSG_NOSIGNAL]) ],
 [ AC_MSG_RESULT(no)]
)

dnl Check for MSG_DONTWAIT
AC_MSG_CHECKING(for MSG_DONTWAIT)
AC_COMPILE_IFELSE([AC_LANG_PROGRAM([[#include <sys/socket.h>]],
 [[ int f = MSG_DONTWAIT; ]])],
 [ AC_MSG_RESULT(yes); AC_DEFINE(HAVE_MSG_DONTWAIT, 1,[Define this symbol if you have MSG_DONTWAIT]) ],
 [ AC_MSG_RESULT(no)]
)

dnl Check for malloc_info (for memory statistics information in getmemoryinfo)
AC_MSG_CHECKING(for getmemoryinfo)
AC_COMPILE_IFELSE([AC_LANG_PROGRAM([[#include <malloc.h>]],
 [[ int f = malloc_info(0, NULL); ]])],
 [ AC_MSG_RESULT(yes); AC_DEFINE(HAVE_MALLOC_INFO, 1,[Define this symbol if you have malloc_info]) ],
 [ AC_MSG_RESULT(no)]
)

dnl Check for mallopt(M_ARENA_MAX) (to set glibc arenas)
AC_MSG_CHECKING(for mallopt M_ARENA_MAX)
AC_COMPILE_IFELSE([AC_LANG_PROGRAM([[#include <malloc.h>]],
 [[ mallopt(M_ARENA_MAX, 1); ]])],
 [ AC_MSG_RESULT(yes); AC_DEFINE(HAVE_MALLOPT_ARENA_MAX, 1,[Define this symbol if you have mallopt with M_ARENA_MAX]) ],
 [ AC_MSG_RESULT(no)]
)

AC_MSG_CHECKING([for visibility attribute])
AC_LINK_IFELSE([AC_LANG_SOURCE([
  int foo_def( void ) __attribute__((visibility("default")));
  int main(){}
  ])],
  [
    AC_DEFINE(HAVE_VISIBILITY_ATTRIBUTE,1,[Define if the visibility attribute is supported.])
    AC_MSG_RESULT(yes)
  ],
  [
    AC_MSG_RESULT(no)
    if test x$use_reduce_exports = xyes; then
      AC_MSG_ERROR([Cannot find a working visibility attribute. Use --disable-reduce-exports.])
    fi
  ]
)

# Check for different ways of gathering OS randomness
AC_MSG_CHECKING(for Linux getrandom syscall)
AC_COMPILE_IFELSE([AC_LANG_PROGRAM([[#include <unistd.h>
  #include <sys/syscall.h>
  #include <linux/random.h>]],
 [[ syscall(SYS_getrandom, nullptr, 32, 0); ]])],
 [ AC_MSG_RESULT(yes); AC_DEFINE(HAVE_SYS_GETRANDOM, 1,[Define this symbol if the Linux getrandom system call is available]) ],
 [ AC_MSG_RESULT(no)]
)

AC_MSG_CHECKING(for getentropy)
AC_COMPILE_IFELSE([AC_LANG_PROGRAM([[#include <unistd.h>]],
 [[ getentropy(nullptr, 32) ]])],
 [ AC_MSG_RESULT(yes); AC_DEFINE(HAVE_GETENTROPY, 1,[Define this symbol if the BSD getentropy system call is available]) ],
 [ AC_MSG_RESULT(no)]
)

AC_MSG_CHECKING(for getentropy via random.h)
AC_COMPILE_IFELSE([AC_LANG_PROGRAM([[#include <unistd.h>
 #include <sys/random.h>]],
 [[ getentropy(nullptr, 32) ]])],
 [ AC_MSG_RESULT(yes); AC_DEFINE(HAVE_GETENTROPY_RAND, 1,[Define this symbol if the BSD getentropy system call is available with sys/random.h]) ],
 [ AC_MSG_RESULT(no)]
)

AC_MSG_CHECKING(for sysctl KERN_ARND)
AC_COMPILE_IFELSE([AC_LANG_PROGRAM([[#include <sys/types.h>
  #include <sys/sysctl.h>]],
 [[ static const int name[2] = {CTL_KERN, KERN_ARND};
    sysctl(name, 2, nullptr, nullptr, nullptr, 0); ]])],
 [ AC_MSG_RESULT(yes); AC_DEFINE(HAVE_SYSCTL_ARND, 1,[Define this symbol if the BSD sysctl(KERN_ARND) is available]) ],
 [ AC_MSG_RESULT(no)]
)

# Check for reduced exports
if test x$use_reduce_exports = xyes; then
  AX_CHECK_COMPILE_FLAG([-fvisibility=hidden],[RE_CXXFLAGS="-fvisibility=hidden"],
  [AC_MSG_ERROR([Cannot set default symbol visibility. Use --disable-reduce-exports.])])
fi

LEVELDB_CPPFLAGS=
LIBLEVELDB=
LIBMEMENV=
AM_CONDITIONAL([EMBEDDED_LEVELDB],[true])
AC_SUBST(LEVELDB_CPPFLAGS)
AC_SUBST(LIBLEVELDB)
AC_SUBST(LIBMEMENV)


CRYPTOPP_CPPFLAGS=
LIBCRYPTOPP=
AM_CONDITIONAL([EMBEDDED_CRYPTOPP],[true])
AC_SUBST(CRYPTOPP_CPPFLAGS)
AC_SUBST(LIBCRYPTOPP)


if test x$enable_wallet != xno; then
    dnl Check for libdb_cxx only if wallet enabled
    BITCOIN_FIND_BDB48
fi

dnl Check for libminiupnpc (optional)
if test x$use_upnp != xno; then
  AC_CHECK_HEADERS(
    [miniupnpc/miniwget.h miniupnpc/miniupnpc.h miniupnpc/upnpcommands.h miniupnpc/upnperrors.h],
    [AC_CHECK_LIB([miniupnpc], [main],[MINIUPNPC_LIBS=-lminiupnpc], [have_miniupnpc=no])],
    [have_miniupnpc=no]
  )
fi

BITCOIN_QT_INIT

dnl sets $bitcoin_enable_qt, $bitcoin_enable_qt_test, $bitcoin_enable_qt_dbus
BITCOIN_QT_CONFIGURE([$use_pkgconfig], [qt5])

if test x$build_bitcoin_utils$build_bitcoind$bitcoin_enable_qt$use_tests$use_bench = xnonononono; then
    use_boost=no
else
    use_boost=yes
fi

if test x$use_boost = xyes; then

dnl Minimum required Boost version
define(MINIMUM_REQUIRED_BOOST, 1.47.0)

dnl Check for boost libs
AX_BOOST_BASE([MINIMUM_REQUIRED_BOOST])
AX_BOOST_SYSTEM
AX_BOOST_FILESYSTEM
AX_BOOST_PROGRAM_OPTIONS
AX_BOOST_THREAD
AX_BOOST_RANDOM
AX_BOOST_CHRONO

dnl Boost 1.56 through 1.62 allow using std::atomic instead of its own atomic
dnl counter implementations. In 1.63 and later the std::atomic approach is default.
m4_pattern_allow(DBOOST_AC_USE_STD_ATOMIC) dnl otherwise it's treated like a macro
BOOST_CPPFLAGS="-DBOOST_SP_USE_STD_ATOMIC -DBOOST_AC_USE_STD_ATOMIC $BOOST_CPPFLAGS"

if test x$use_reduce_exports = xyes; then
  AC_MSG_CHECKING([for working boost reduced exports])
  TEMP_CPPFLAGS="$CPPFLAGS"
  CPPFLAGS="$BOOST_CPPFLAGS $CPPFLAGS"
  AC_PREPROC_IFELSE([AC_LANG_PROGRAM([[
      @%:@include <boost/version.hpp>
    ]], [[
      #if BOOST_VERSION >= 104900
      // Everything is okay
      #else
      #  error Boost version is too old
      #endif
    ]])],[
      AC_MSG_RESULT(yes)
    ],[
    AC_MSG_ERROR([boost versions < 1.49 are known to be broken with reduced exports. Use --disable-reduce-exports.])
  ])
  CPPFLAGS="$TEMP_CPPFLAGS"
fi
fi

if test x$use_reduce_exports = xyes; then
    CXXFLAGS="$CXXFLAGS $RE_CXXFLAGS"
    AX_CHECK_LINK_FLAG([[-Wl,--exclude-libs,ALL]], [RELDFLAGS="-Wl,--exclude-libs,ALL"])
fi

if test x$use_tests = xyes; then

  if test x$HEXDUMP = x; then
    AC_MSG_ERROR(hexdump is required for tests)
  fi


  if test x$use_boost = xyes; then

  AX_BOOST_UNIT_TEST_FRAMEWORK

  dnl Determine if -DBOOST_TEST_DYN_LINK is needed
  AC_MSG_CHECKING([for dynamic linked boost test])
  TEMP_LIBS="$LIBS"
  LIBS="$LIBS $BOOST_LDFLAGS $BOOST_UNIT_TEST_FRAMEWORK_LIB"
  TEMP_CPPFLAGS="$CPPFLAGS"
  CPPFLAGS="$CPPFLAGS $BOOST_CPPFLAGS"
  AC_LINK_IFELSE([AC_LANG_SOURCE([
       #define BOOST_TEST_DYN_LINK
       #define BOOST_TEST_MAIN
        #include <boost/test/unit_test.hpp>

       ])],
    [AC_MSG_RESULT(yes)]
    [TESTDEFS="$TESTDEFS -DBOOST_TEST_DYN_LINK"],
    [AC_MSG_RESULT(no)])
  LIBS="$TEMP_LIBS"
  CPPFLAGS="$TEMP_CPPFLAGS"

  fi
fi

if test x$use_boost = xyes; then

BOOST_LIBS="$BOOST_LDFLAGS $BOOST_SYSTEM_LIB $BOOST_FILESYSTEM_LIB $BOOST_PROGRAM_OPTIONS_LIB $BOOST_THREAD_LIB $BOOST_CHRONO_LIB $BOOST_RANDOM_LIB"


dnl If boost (prior to 1.57) was built without c++11, it emulated scoped enums
dnl using c++98 constructs. Unfortunately, this implementation detail leaked into
dnl the abi. This was fixed in 1.57.

dnl When building against that installed version using c++11, the headers pick up
dnl on the native c++11 scoped enum support and enable it, however it will fail to
dnl link. This can be worked around by disabling c++11 scoped enums if linking will
dnl fail.
dnl BOOST_NO_SCOPED_ENUMS was changed to BOOST_NO_CXX11_SCOPED_ENUMS in 1.51.

TEMP_LIBS="$LIBS"
LIBS="$BOOST_LIBS $LIBS"
TEMP_CPPFLAGS="$CPPFLAGS"
CPPFLAGS="$CPPFLAGS $BOOST_CPPFLAGS"
AC_MSG_CHECKING([for mismatched boost c++11 scoped enums])
AC_LINK_IFELSE([AC_LANG_PROGRAM([[
  #include "boost/config.hpp"
  #include "boost/version.hpp"
  #if !defined(BOOST_NO_SCOPED_ENUMS) && !defined(BOOST_NO_CXX11_SCOPED_ENUMS) && BOOST_VERSION < 105700
  #define BOOST_NO_SCOPED_ENUMS
  #define BOOST_NO_CXX11_SCOPED_ENUMS
  #define CHECK
  #endif
  #include "boost/filesystem.hpp"
  ]],[[
  #if defined(CHECK)
    boost::filesystem::copy_file("foo", "bar");
  #else
    choke;
  #endif
  ]])],
  [AC_MSG_RESULT(mismatched); BOOST_CPPFLAGS="$BOOST_CPPFLAGS -DBOOST_NO_SCOPED_ENUMS -DBOOST_NO_CXX11_SCOPED_ENUMS"], [AC_MSG_RESULT(ok)])
LIBS="$TEMP_LIBS"
CPPFLAGS="$TEMP_CPPFLAGS"

dnl Boost >= 1.50 uses sleep_for rather than the now-deprecated sleep, however
dnl it was broken from 1.50 to 1.52 when backed by nanosleep. Use sleep_for if
dnl a working version is available, else fall back to sleep. sleep was removed
dnl after 1.56.
dnl If neither is available, abort.
TEMP_LIBS="$LIBS"
LIBS="$BOOST_LIBS $LIBS"
TEMP_CPPFLAGS="$CPPFLAGS"
CPPFLAGS="$CPPFLAGS $BOOST_CPPFLAGS"
AC_LINK_IFELSE([AC_LANG_PROGRAM([[
  #include <boost/thread/thread.hpp>
  #include <boost/version.hpp>
  ]],[[
  #if BOOST_VERSION >= 105000 && (!defined(BOOST_HAS_NANOSLEEP) || BOOST_VERSION >= 105200)
      boost::this_thread::sleep_for(boost::chrono::milliseconds(0));
  #else
   choke me
  #endif
  ]])],
  [boost_sleep=yes;
     AC_DEFINE(HAVE_WORKING_BOOST_SLEEP_FOR, 1, [Define this symbol if boost sleep_for works])],
  [boost_sleep=no])
LIBS="$TEMP_LIBS"
CPPFLAGS="$TEMP_CPPFLAGS"

if test x$boost_sleep != xyes; then
TEMP_LIBS="$LIBS"
LIBS="$BOOST_LIBS $LIBS"
TEMP_CPPFLAGS="$CPPFLAGS"
CPPFLAGS="$CPPFLAGS $BOOST_CPPFLAGS"
AC_LINK_IFELSE([AC_LANG_PROGRAM([[
  #include <boost/version.hpp>
  #include <boost/thread.hpp>
  #include <boost/date_time/posix_time/posix_time_types.hpp>
  ]],[[
  #if BOOST_VERSION <= 105600
      boost::this_thread::sleep(boost::posix_time::milliseconds(0));
  #else
   choke me
  #endif
  ]])],
  [boost_sleep=yes; AC_DEFINE(HAVE_WORKING_BOOST_SLEEP, 1, [Define this symbol if boost sleep works])],
  [boost_sleep=no])
LIBS="$TEMP_LIBS"
CPPFLAGS="$TEMP_CPPFLAGS"
fi

if test x$boost_sleep != xyes; then
  AC_MSG_ERROR(No working boost sleep implementation found.)
fi

fi

if test x$use_pkgconfig = xyes; then
  : dnl
  m4_ifdef(
    [PKG_CHECK_MODULES],
    [
      PKG_CHECK_MODULES([SSL], [libssl],, [AC_MSG_ERROR(openssl  not found.)])
      PKG_CHECK_MODULES([CRYPTO], [libcrypto],,[AC_MSG_ERROR(libcrypto  not found.)])
<<<<<<< HEAD
      PKG_CHECK_MODULES([CURL], [libcurl],, [AC_MSG_ERROR(libcurl  not found.)])
=======
      PKG_CHECK_MODULES([Z], [zlib],, [AC_MSG_ERROR(libz  not found.)])
>>>>>>> 5a1f4963
      BITCOIN_QT_CHECK([PKG_CHECK_MODULES([PROTOBUF], [protobuf], [have_protobuf=yes], [BITCOIN_QT_FAIL(libprotobuf not found)])])
      if test x$use_qr != xno; then
        BITCOIN_QT_CHECK([PKG_CHECK_MODULES([QR], [libqrencode], [have_qrencode=yes], [have_qrencode=no])])
      fi
      if test x$build_bitcoin_utils$build_bitcoind$bitcoin_enable_qt$use_tests != xnononono; then
        PKG_CHECK_MODULES([EVENT], [libevent],, [AC_MSG_ERROR(libevent not found.)])
        if test x$TARGET_OS != xwindows; then
          PKG_CHECK_MODULES([EVENT_PTHREADS], [libevent_pthreads],, [AC_MSG_ERROR(libevent_pthreads not found.)])
        fi
      fi

      if test "x$use_zmq" = "xyes"; then
        PKG_CHECK_MODULES([ZMQ],[libzmq >= 4],
          [AC_DEFINE([ENABLE_ZMQ],[1],[Define to 1 to enable ZMQ functions])],
          [AC_DEFINE([ENABLE_ZMQ],[0],[Define to 1 to enable ZMQ functions])
           AC_MSG_WARN([libzmq version 4.x or greater not found, disabling])
           use_zmq=no])
      else
          AC_DEFINE_UNQUOTED([ENABLE_ZMQ],[0],[Define to 1 to enable ZMQ functions])
      fi
    ]
  )
else
  AC_CHECK_HEADER([openssl/crypto.h],,AC_MSG_ERROR(libcrypto headers missing))
  AC_CHECK_LIB([crypto],      [main],CRYPTO_LIBS=-lcrypto, AC_MSG_ERROR(libcrypto missing))

  AC_CHECK_HEADER([openssl/ssl.h],, AC_MSG_ERROR(libssl headers missing),)
  AC_CHECK_LIB([ssl],         [main],SSL_LIBS=-lssl, AC_MSG_ERROR(libssl missing))

<<<<<<< HEAD
  AC_CHECK_HEADER([curl/curl.h],, AC_MSG_ERROR(libcurl headers missing),)
    AC_CHECK_LIB([curl],         [main],CURL_LIBS=-lcurl, AC_MSG_ERROR(libcurl missing))
=======
  AC_CHECK_HEADER([zlib.h],, AC_MSG_ERROR(libz headers missing),)
  AC_CHECK_LIB([z],         [main],Z_LIBS=-lz, AC_MSG_ERROR(libz missing))
>>>>>>> 5a1f4963

  if test x$build_bitcoin_utils$build_bitcoind$bitcoin_enable_qt$use_tests != xnononono; then
    AC_CHECK_HEADER([event2/event.h],, AC_MSG_ERROR(libevent headers missing),)
    AC_CHECK_LIB([event],[main],EVENT_LIBS=-levent,AC_MSG_ERROR(libevent missing))
    if test x$TARGET_OS != xwindows; then
      AC_CHECK_LIB([event_pthreads],[main],EVENT_PTHREADS_LIBS=-levent_pthreads,AC_MSG_ERROR(libevent_pthreads missing))
    fi
  fi

  if test "x$use_zmq" = "xyes"; then
     AC_CHECK_HEADER([zmq.h],
       [AC_DEFINE([ENABLE_ZMQ],[1],[Define to 1 to enable ZMQ functions])],
       [AC_MSG_WARN([zmq.h not found, disabling zmq support])
        use_zmq=no
        AC_DEFINE([ENABLE_ZMQ],[0],[Define to 1 to enable ZMQ functions])])
     AC_CHECK_LIB([zmq],[zmq_ctx_shutdown],ZMQ_LIBS=-lzmq,
       [AC_MSG_WARN([libzmq >= 4.0 not found, disabling zmq support])
        use_zmq=no
        AC_DEFINE([ENABLE_ZMQ],[0],[Define to 1 to enable ZMQ functions])])
  else
    AC_DEFINE_UNQUOTED([ENABLE_ZMQ],[0],[Define to 1 to enable ZMQ functions])
  fi

  if test "x$use_zmq" = "xyes"; then
    dnl Assume libzmq was built for static linking
    case $host in
      *mingw*)
        ZMQ_CFLAGS="$ZMQ_CFLAGS -DZMQ_STATIC"
      ;;
    esac
  fi

  BITCOIN_QT_CHECK(AC_CHECK_LIB([protobuf] ,[main],[PROTOBUF_LIBS=-lprotobuf], BITCOIN_QT_FAIL(libprotobuf not found)))
  if test x$use_qr != xno; then
    BITCOIN_QT_CHECK([AC_CHECK_LIB([qrencode], [main],[QR_LIBS=-lqrencode], [have_qrencode=no])])
    BITCOIN_QT_CHECK([AC_CHECK_HEADER([qrencode.h],, have_qrencode=no)])
  fi
fi

save_CXXFLAGS="${CXXFLAGS}"
CXXFLAGS="${CXXFLAGS} ${CRYPTO_CFLAGS} ${SSL_CFLAGS}"
AC_CHECK_DECLS([EVP_MD_CTX_new],,,[AC_INCLUDES_DEFAULT
#include <openssl/x509_vfy.h>
])
CXXFLAGS="${save_CXXFLAGS}"

dnl univalue check

need_bundled_univalue=yes

if test x$build_bitcoin_utils$build_bitcoind$bitcoin_enable_qt$use_tests$use_bench = xnonononono; then
  need_bundled_univalue=no
else

if test x$system_univalue != xno ; then
  found_univalue=no
  if test x$use_pkgconfig = xyes; then
    : #NOP
    m4_ifdef(
      [PKG_CHECK_MODULES],
      [
        PKG_CHECK_MODULES([UNIVALUE],[libunivalue],[found_univalue=yes],[true])
      ]
    )
  else
    AC_CHECK_HEADER([univalue.h],[
      AC_CHECK_LIB([univalue],  [main],[
        UNIVALUE_LIBS=-lunivalue
        found_univalue=yes
      ],[true])
    ],[true])
  fi

  if test x$found_univalue = xyes ; then
    system_univalue=yes
    need_bundled_univalue=no
  elif test x$system_univalue = xyes ; then
    AC_MSG_ERROR([univalue not found])
  else
    system_univalue=no
  fi
fi

if test x$need_bundled_univalue = xyes ; then
  UNIVALUE_CFLAGS='-I$(srcdir)/univalue/include'
  UNIVALUE_LIBS='univalue/libunivalue.la'
fi

fi

AM_CONDITIONAL([EMBEDDED_UNIVALUE],[test x$need_bundled_univalue = xyes])
AC_SUBST(UNIVALUE_CFLAGS)
AC_SUBST(UNIVALUE_LIBS)

BITCOIN_QT_PATH_PROGS([PROTOC], [protoc],$protoc_bin_path)

AC_MSG_CHECKING([whether to build bitcoind])
AM_CONDITIONAL([BUILD_BITCOIND], [test x$build_bitcoind = xyes])
AC_MSG_RESULT($build_bitcoind)

AC_MSG_CHECKING([whether to build utils (bitcoin-cli bitcoin-tx)])
AM_CONDITIONAL([BUILD_BITCOIN_UTILS], [test x$build_bitcoin_utils = xyes])
AC_MSG_RESULT($build_bitcoin_utils)

AC_MSG_CHECKING([whether to build libraries])
AM_CONDITIONAL([BUILD_BITCOIN_LIBS], [test x$build_bitcoin_libs = xyes])
if test x$build_bitcoin_libs = xyes; then
  AC_DEFINE(HAVE_CONSENSUS_LIB, 1, [Define this symbol if the consensus lib has been built])
  AC_CONFIG_FILES([libbitcoinconsensus.pc:libbitcoinconsensus.pc.in])
fi
AC_MSG_RESULT($build_bitcoin_libs)

AC_LANG_POP

if test "x$use_ccache" != "xno"; then
  AC_MSG_CHECKING(if ccache should be used)
  if test x$CCACHE = x; then
    if test "x$use_ccache" = "xyes"; then
      AC_MSG_ERROR([ccache not found.]);
    else
      use_ccache=no
    fi
  else
    use_ccache=yes
    CC="$ac_cv_path_CCACHE $CC"
    CXX="$ac_cv_path_CCACHE $CXX"
  fi
  AC_MSG_RESULT($use_ccache)
fi
if test "x$use_ccache" = "xyes"; then
    AX_CHECK_PREPROC_FLAG([-Qunused-arguments],[CPPFLAGS="-Qunused-arguments $CPPFLAGS"])
fi

dnl enable wallet
AC_MSG_CHECKING([if wallet should be enabled])
if test x$enable_wallet != xno; then
  AC_MSG_RESULT(yes)
  AC_DEFINE_UNQUOTED([ENABLE_WALLET],[1],[Define to 1 to enable wallet functions])

else
  AC_MSG_RESULT(no)
fi

dnl enable upnp support
AC_MSG_CHECKING([whether to build with support for UPnP])
if test x$have_miniupnpc = xno; then
  if test x$use_upnp = xyes; then
     AC_MSG_ERROR("UPnP requested but cannot be built. use --without-miniupnpc")
  fi
  AC_MSG_RESULT(no)
else
  if test x$use_upnp != xno; then
    AC_MSG_RESULT(yes)
    AC_MSG_CHECKING([whether to build with UPnP enabled by default])
    use_upnp=yes
    upnp_setting=0
    if test x$use_upnp_default != xno; then
      use_upnp_default=yes
      upnp_setting=1
    fi
    AC_MSG_RESULT($use_upnp_default)
    AC_DEFINE_UNQUOTED([USE_UPNP],[$upnp_setting],[UPnP support not compiled if undefined, otherwise value (0 or 1) determines default state])
    if test x$TARGET_OS = xwindows; then
      MINIUPNPC_CPPFLAGS="-DSTATICLIB -DMINIUPNP_STATICLIB"
    fi
  else
    AC_MSG_RESULT(no)
  fi
fi

dnl these are only used when qt is enabled
BUILD_TEST_QT=""
if test x$bitcoin_enable_qt != xno; then
  dnl enable dbus support
  AC_MSG_CHECKING([whether to build GUI with support for D-Bus])
  if test x$bitcoin_enable_qt_dbus != xno; then
    AC_DEFINE([USE_DBUS],[1],[Define if dbus support should be compiled in])
  fi
  AC_MSG_RESULT($bitcoin_enable_qt_dbus)

  dnl enable qr support
  AC_MSG_CHECKING([whether to build GUI with support for QR codes])
  if test x$have_qrencode = xno; then
    if test x$use_qr = xyes; then
     AC_MSG_ERROR("QR support requested but cannot be built. use --without-qrencode")
    fi
    AC_MSG_RESULT(no)
  else
    if test x$use_qr != xno; then
      AC_MSG_RESULT(yes)
      AC_DEFINE([USE_QRCODE],[1],[Define if QR support should be compiled in])
      use_qr=yes
    else
      AC_MSG_RESULT(no)
    fi
  fi

  if test x$XGETTEXT = x; then
    AC_MSG_WARN("xgettext is required to update qt translations")
  fi

  AC_MSG_CHECKING([whether to build test_bitcoin-qt])
  if test x$use_gui_tests$bitcoin_enable_qt_test = xyesyes; then
    AC_MSG_RESULT([yes])
    BUILD_TEST_QT="yes"
  else
    AC_MSG_RESULT([no])
  fi
fi

AM_CONDITIONAL([ENABLE_ZMQ], [test "x$use_zmq" = "xyes"])

AC_MSG_CHECKING([whether to build test_bitcoin])
if test x$use_tests = xyes; then
  AC_MSG_RESULT([yes])
  BUILD_TEST="yes"
else
  AC_MSG_RESULT([no])
  BUILD_TEST=""
fi

AC_MSG_CHECKING([whether to reduce exports])
if test x$use_reduce_exports = xyes; then
  AC_MSG_RESULT([yes])
else
  AC_MSG_RESULT([no])
fi

if test x$build_bitcoin_utils$build_bitcoin_libs$build_bitcoind$bitcoin_enable_qt$use_bench$use_tests = xnononononono; then
  AC_MSG_ERROR([No targets! Please specify at least one of: --with-utils --with-libs --with-daemon --with-gui --enable-bench or --enable-tests])
fi

AM_CONDITIONAL([TARGET_DARWIN], [test x$TARGET_OS = xdarwin])
AM_CONDITIONAL([BUILD_DARWIN], [test x$BUILD_OS = xdarwin])
AM_CONDITIONAL([TARGET_WINDOWS], [test x$TARGET_OS = xwindows])
AM_CONDITIONAL([ENABLE_WALLET],[test x$enable_wallet = xyes])
AM_CONDITIONAL([ENABLE_TESTS],[test x$BUILD_TEST = xyes])
AM_CONDITIONAL([ENABLE_QT],[test x$bitcoin_enable_qt = xyes])
AM_CONDITIONAL([ENABLE_QT_TESTS],[test x$BUILD_TEST_QT = xyes])
AM_CONDITIONAL([ENABLE_BENCH],[test x$use_bench = xyes])
AM_CONDITIONAL([USE_QRCODE], [test x$use_qr = xyes])
AM_CONDITIONAL([USE_LCOV],[test x$use_lcov = xyes])
AM_CONDITIONAL([GLIBC_BACK_COMPAT],[test x$use_glibc_compat = xyes])
AM_CONDITIONAL([HARDEN],[test x$use_hardening = xyes])
AM_CONDITIONAL([ENABLE_HWCRC32],[test x$enable_hwcrc32 = xyes])
AM_CONDITIONAL([EXPERIMENTAL_ASM],[test x$experimental_asm = xyes])

AC_DEFINE(CLIENT_VERSION_MAJOR, _CLIENT_VERSION_MAJOR, [Major version])
AC_DEFINE(CLIENT_VERSION_MINOR, _CLIENT_VERSION_MINOR, [Minor version])
AC_DEFINE(CLIENT_VERSION_REVISION, _CLIENT_VERSION_REVISION, [Build revision])
AC_DEFINE(CLIENT_VERSION_BUILD, _CLIENT_VERSION_BUILD, [Version Build])
AC_DEFINE(CLIENT_VERSION_IS_RELEASE, _CLIENT_VERSION_IS_RELEASE, [Version is release])
AC_DEFINE(COPYRIGHT_YEAR, _COPYRIGHT_YEAR, [Copyright year])
AC_DEFINE(COPYRIGHT_HOLDERS, "_COPYRIGHT_HOLDERS", [Copyright holder(s) before %s replacement])
AC_DEFINE(COPYRIGHT_HOLDERS_SUBSTITUTION, "_COPYRIGHT_HOLDERS_SUBSTITUTION", [Replacement for %s in copyright holders string])
define(_COPYRIGHT_HOLDERS_FINAL, [patsubst(_COPYRIGHT_HOLDERS, [%s], [_COPYRIGHT_HOLDERS_SUBSTITUTION])])
AC_DEFINE(COPYRIGHT_HOLDERS_FINAL, "_COPYRIGHT_HOLDERS_FINAL", [Copyright holder(s)])
AC_SUBST(CLIENT_VERSION_MAJOR, _CLIENT_VERSION_MAJOR)
AC_SUBST(CLIENT_VERSION_MINOR, _CLIENT_VERSION_MINOR)
AC_SUBST(CLIENT_VERSION_REVISION, _CLIENT_VERSION_REVISION)
AC_SUBST(CLIENT_VERSION_BUILD, _CLIENT_VERSION_BUILD)
AC_SUBST(CLIENT_VERSION_IS_RELEASE, _CLIENT_VERSION_IS_RELEASE)
AC_SUBST(COPYRIGHT_YEAR, _COPYRIGHT_YEAR)
AC_SUBST(COPYRIGHT_HOLDERS, "_COPYRIGHT_HOLDERS")
AC_SUBST(COPYRIGHT_HOLDERS_SUBSTITUTION, "_COPYRIGHT_HOLDERS_SUBSTITUTION")
AC_SUBST(COPYRIGHT_HOLDERS_FINAL, "_COPYRIGHT_HOLDERS_FINAL")
AC_SUBST(BITCOIN_DAEMON_NAME)
AC_SUBST(BITCOIN_GUI_NAME)
AC_SUBST(BITCOIN_CLI_NAME)
AC_SUBST(BITCOIN_TX_NAME)

AC_SUBST(RELDFLAGS)
AC_SUBST(ERROR_CXXFLAGS)
AC_SUBST(HARDENED_CXXFLAGS)
AC_SUBST(HARDENED_CPPFLAGS)
AC_SUBST(HARDENED_LDFLAGS)
AC_SUBST(PIC_FLAGS)
AC_SUBST(PIE_FLAGS)
AC_SUBST(SSE42_CXXFLAGS)
AC_SUBST(LIBTOOL_APP_LDFLAGS)
AC_SUBST(USE_UPNP)
AC_SUBST(USE_QRCODE)
AC_SUBST(BOOST_LIBS)
AC_SUBST(TESTDEFS)
AC_SUBST(LEVELDB_TARGET_FLAGS)
AC_SUBST(CRYPTOPP_TARGET_FLAGS)
AC_SUBST(MINIUPNPC_CPPFLAGS)
AC_SUBST(MINIUPNPC_LIBS)
AC_SUBST(CRYPTO_LIBS)
AC_SUBST(SSL_LIBS)
AC_SUBST(Z_LIBS)
AC_SUBST(EVENT_LIBS)
AC_SUBST(EVENT_PTHREADS_LIBS)
AC_SUBST(ZMQ_LIBS)
AC_SUBST(PROTOBUF_LIBS)
AC_SUBST(QR_LIBS)
AC_CONFIG_FILES([Makefile src/Makefile doc/man/Makefile share/setup.nsi share/qt/Info.plist test/config.ini])
AC_CONFIG_FILES([contrib/devtools/split-debug.sh],[chmod +x contrib/devtools/split-debug.sh])
AC_CONFIG_FILES([doc/Doxyfile])
AC_CONFIG_LINKS([contrib/filter-lcov.py:contrib/filter-lcov.py])
AC_CONFIG_LINKS([test/functional/test_runner.py:test/functional/test_runner.py])
AC_CONFIG_LINKS([test/util/bitcoin-util-test.py:test/util/bitcoin-util-test.py])

dnl boost's m4 checks do something really nasty: they export these vars. As a
dnl result, they leak into secp256k1's configure and crazy things happen.
dnl Until this is fixed upstream and we've synced, we'll just un-export them.
CPPFLAGS_TEMP="$CPPFLAGS"
unset CPPFLAGS
CPPFLAGS="$CPPFLAGS_TEMP"

LDFLAGS_TEMP="$LDFLAGS"
unset LDFLAGS
LDFLAGS="$LDFLAGS_TEMP"

LIBS_TEMP="$LIBS"
unset LIBS
LIBS="$LIBS_TEMP"

PKGCONFIG_PATH_TEMP="$PKG_CONFIG_PATH"
unset PKG_CONFIG_PATH
PKG_CONFIG_PATH="$PKGCONFIG_PATH_TEMP"

PKGCONFIG_LIBDIR_TEMP="$PKG_CONFIG_LIBDIR"
unset PKG_CONFIG_LIBDIR
PKG_CONFIG_LIBDIR="$PKGCONFIG_LIBDIR_TEMP"

if test x$need_bundled_univalue = xyes; then
  AC_CONFIG_SUBDIRS([src/univalue])
fi

ac_configure_args="${ac_configure_args} --disable-shared --with-pic --with-bignum=no --enable-module-recovery --enable-module-ecdh --enable-experimental --disable-jni"
AC_CONFIG_SUBDIRS([src/secp256k1])

AC_OUTPUT

dnl Taken from https://wiki.debian.org/RpathIssue
case $host in
   *-*-linux-gnu)
     AC_MSG_RESULT([Fixing libtool for -rpath problems.])
     sed < libtool > libtool-2 \
     's/^hardcode_libdir_flag_spec.*$'/'hardcode_libdir_flag_spec=" -D__LIBTOOL_IS_A_FOOL__ "/'
     mv libtool-2 libtool
     chmod 755 libtool
   ;;
esac

dnl Replace the BUILDDIR path with the correct Windows path if compiling on Native Windows
case ${OS} in
   *Windows*)
     sed  's/BUILDDIR="\/\([[a-z]]\)/BUILDDIR="\1:/'  test/config.ini > test/config-2.ini
     mv test/config-2.ini test/config.ini
   ;;
esac

echo 
echo "Options used to compile and link:"
echo "  with wallet   = $enable_wallet"
echo "  with gui / qt = $bitcoin_enable_qt"
if test x$bitcoin_enable_qt != xno; then
    echo "    qt version  = $bitcoin_qt_got_major_vers"
    echo "    with qr     = $use_qr"
fi
echo "  with zmq      = $use_zmq"
echo "  with test     = $use_tests"
echo "  with bench    = $use_bench"
echo "  with upnp     = $use_upnp"
echo "  debug enabled = $enable_debug"
echo "  werror        = $enable_werror"
echo 
echo "  target os     = $TARGET_OS"
echo "  build os      = $BUILD_OS"
echo
echo "  CC            = $CC"
echo "  CFLAGS        = $CFLAGS"
echo "  CPPFLAGS      = $CPPFLAGS"
echo "  CXX           = $CXX"
echo "  CXXFLAGS      = $CXXFLAGS"
echo "  LDFLAGS       = $LDFLAGS"
echo "  ARFLAGS       = $ARFLAGS"
echo <|MERGE_RESOLUTION|>--- conflicted
+++ resolved
@@ -923,11 +923,8 @@
     [
       PKG_CHECK_MODULES([SSL], [libssl],, [AC_MSG_ERROR(openssl  not found.)])
       PKG_CHECK_MODULES([CRYPTO], [libcrypto],,[AC_MSG_ERROR(libcrypto  not found.)])
-<<<<<<< HEAD
       PKG_CHECK_MODULES([CURL], [libcurl],, [AC_MSG_ERROR(libcurl  not found.)])
-=======
       PKG_CHECK_MODULES([Z], [zlib],, [AC_MSG_ERROR(libz  not found.)])
->>>>>>> 5a1f4963
       BITCOIN_QT_CHECK([PKG_CHECK_MODULES([PROTOBUF], [protobuf], [have_protobuf=yes], [BITCOIN_QT_FAIL(libprotobuf not found)])])
       if test x$use_qr != xno; then
         BITCOIN_QT_CHECK([PKG_CHECK_MODULES([QR], [libqrencode], [have_qrencode=yes], [have_qrencode=no])])
@@ -957,13 +954,10 @@
   AC_CHECK_HEADER([openssl/ssl.h],, AC_MSG_ERROR(libssl headers missing),)
   AC_CHECK_LIB([ssl],         [main],SSL_LIBS=-lssl, AC_MSG_ERROR(libssl missing))
 
-<<<<<<< HEAD
   AC_CHECK_HEADER([curl/curl.h],, AC_MSG_ERROR(libcurl headers missing),)
     AC_CHECK_LIB([curl],         [main],CURL_LIBS=-lcurl, AC_MSG_ERROR(libcurl missing))
-=======
   AC_CHECK_HEADER([zlib.h],, AC_MSG_ERROR(libz headers missing),)
   AC_CHECK_LIB([z],         [main],Z_LIBS=-lz, AC_MSG_ERROR(libz missing))
->>>>>>> 5a1f4963
 
   if test x$build_bitcoin_utils$build_bitcoind$bitcoin_enable_qt$use_tests != xnononono; then
     AC_CHECK_HEADER([event2/event.h],, AC_MSG_ERROR(libevent headers missing),)
