// Copyright (c) 2011-2016 The Bitcoin Core developers
// Distributed under the MIT software license, see the accompanying
// file COPYING or http://www.opensource.org/licenses/mit-license.php.

#include "sendcoinsdialog.h"
#include "ui_sendcoinsdialog.h"

#include "addresstablemodel.h"
#include "bitcoinunits.h"
#include "clientmodel.h"
#include "coincontroldialog.h"
#include "guiutil.h"
#include "optionsmodel.h"
#include "platformstyle.h"
#include "sendcoinsentry.h"
#include "walletmodel.h"
#include "guiconstants.h"
#include "styleSheet.h"
#include "locktrip/dgp.h"

#include "base58.h"
#include "chainparams.h"
#include "wallet/coincontrol.h"
#include "validation.h" // mempool and minRelayTxFee
#include "ui_interface.h"
#include "txmempool.h"
#include "policy/fees.h"
#include "wallet/wallet.h"

#include <QFontMetrics>
#include <QMessageBox>
#include <QScrollBar>
#include <QSettings>
#include <QTextDocument>
#include <QTimer>

#include "locktrip/price-oracle.h"
#include <locktrip/dgp.h>

uint64_t CalculateFiatFee(CAmount Fee);

static const std::array<int, 9> confTargets = { {2, 4, 6, 12, 24, 48, 144, 504, 1008} };
int getConfTargetForIndex(int index) {
    if (index+1 > static_cast<int>(confTargets.size())) {
        return confTargets.back();
    }
    if (index < 0) {
        return confTargets[0];
    }
    return confTargets[index];
}
int getIndexForConfTarget(int target) {
    for (unsigned int i = 0; i < confTargets.size(); i++) {
        if (confTargets[i] >= target) {
            return i;
        }
    }
    return confTargets.size() - 1;
}

SendCoinsDialog::SendCoinsDialog(const PlatformStyle *_platformStyle, QWidget *parent) :
    QDialog(parent),
    ui(new Ui::SendCoinsDialog),
    clientModel(0),
    model(0),
    fNewRecipientAllowed(true),
    platformStyle(_platformStyle)
{
    ui->setupUi(this);

    // Set stylesheet
    SetObjectStyleSheet(ui->clearButton, StyleSheetNames::ButtonBlack);
    SetObjectStyleSheet(ui->addButton, StyleSheetNames::ButtonBlue);
    SetObjectStyleSheet(ui->sendButton, StyleSheetNames::ButtonBlue);
    SetObjectStyleSheet(ui->pushButtonCoinControl, StyleSheetNames::ButtonBlack);

    if (!_platformStyle->getImagesOnButtons()) {
        ui->addButton->setIcon(QIcon());
    } else {
        ui->addButton->setIcon(_platformStyle->MultiStatesIcon(":/icons/add_recipient", PlatformStyle::PushButton));
    }

    GUIUtil::setupAddressWidget(ui->lineEditCoinControlChange, this);

    addEntry();

    connect(ui->addButton, SIGNAL(clicked()), this, SLOT(addEntry()));
    connect(ui->clearButton, SIGNAL(clicked()), this, SLOT(clear()));

    // Coin Control
    connect(ui->pushButtonCoinControl, SIGNAL(clicked()), this, SLOT(coinControlButtonClicked()));
    connect(ui->checkBoxCoinControlChange, SIGNAL(stateChanged(int)), this, SLOT(coinControlChangeChecked(int)));
    connect(ui->lineEditCoinControlChange, SIGNAL(textEdited(const QString &)), this, SLOT(coinControlChangeEdited(const QString &)));

    // Coin Control: clipboard actions
    QAction *clipboardQuantityAction = new QAction(tr("Copy quantity"), this);
    QAction *clipboardAmountAction = new QAction(tr("Copy amount"), this);
    QAction *clipboardFeeAction = new QAction(tr("Copy fee"), this);
    QAction *clipboardAfterFeeAction = new QAction(tr("Copy after fee"), this);
    QAction *clipboardBytesAction = new QAction(tr("Copy bytes"), this);
    QAction *clipboardLowOutputAction = new QAction(tr("Copy dust"), this);
    QAction *clipboardChangeAction = new QAction(tr("Copy change"), this);
    connect(clipboardQuantityAction, SIGNAL(triggered()), this, SLOT(coinControlClipboardQuantity()));
    connect(clipboardAmountAction, SIGNAL(triggered()), this, SLOT(coinControlClipboardAmount()));
    connect(clipboardFeeAction, SIGNAL(triggered()), this, SLOT(coinControlClipboardFee()));
    connect(clipboardAfterFeeAction, SIGNAL(triggered()), this, SLOT(coinControlClipboardAfterFee()));
    connect(clipboardBytesAction, SIGNAL(triggered()), this, SLOT(coinControlClipboardBytes()));
    connect(clipboardLowOutputAction, SIGNAL(triggered()), this, SLOT(coinControlClipboardLowOutput()));
    connect(clipboardChangeAction, SIGNAL(triggered()), this, SLOT(coinControlClipboardChange()));
    ui->labelCoinControlQuantity->addAction(clipboardQuantityAction);
    ui->labelCoinControlAmount->addAction(clipboardAmountAction);
    ui->labelCoinControlFee->addAction(clipboardFeeAction);
    ui->labelCoinControlAfterFee->addAction(clipboardAfterFeeAction);
    ui->labelCoinControlBytes->addAction(clipboardBytesAction);
    ui->labelCoinControlLowOutput->addAction(clipboardLowOutputAction);
    ui->labelCoinControlChange->addAction(clipboardChangeAction);

    // init transaction fee section
    QSettings settings;
    if (!settings.contains("nFeeRadio") && settings.contains("nTransactionFee") && settings.value("nTransactionFee").toLongLong() > 0) // compatibility
        settings.setValue("nFeeRadio", 1); // custom
    if (!settings.contains("nFeeRadio"))
        settings.setValue("nFeeRadio", 0); // recommended
    if (!settings.contains("nSmartFeeSliderPosition"))
        settings.setValue("nSmartFeeSliderPosition", 0);
    if (!settings.contains("nTransactionFee"))
        settings.setValue("nTransactionFee", (qint64)DEFAULT_TRANSACTION_FEE);
    if (!settings.contains("fPayOnlyMinFee"))
        settings.setValue("fPayOnlyMinFee", false);
}

void SendCoinsDialog::setClientModel(ClientModel *_clientModel)
{
    this->clientModel = _clientModel;

    if (_clientModel) {
        connect(_clientModel, SIGNAL(numBlocksChanged(int,QDateTime,double,bool)), this, SLOT(updateSmartFeeLabel()));
    }
}

void SendCoinsDialog::setModel(WalletModel *_model)
{
    this->model = _model;

    if(_model && _model->getOptionsModel())
    {
        for(int i = 0; i < ui->entries->count(); ++i)
        {
            SendCoinsEntry *entry = qobject_cast<SendCoinsEntry*>(ui->entries->itemAt(i)->widget());
            if(entry)
            {
                entry->setModel(_model);
            }
        }

        setBalance(model->getBalance(), model->getUnconfirmedBalance(), model->getImmatureBalance(),  model->getStake(),
                   model->getWatchBalance(), model->getWatchUnconfirmedBalance(), model->getWatchImmatureBalance(), model->getWatchStake());
        connect(model, SIGNAL(balanceChanged(CAmount,CAmount,CAmount,CAmount,CAmount,CAmount,CAmount,CAmount)), this, SLOT(setBalance(CAmount,CAmount,CAmount,CAmount,CAmount,CAmount,CAmount,CAmount)));
        connect(_model->getOptionsModel(), SIGNAL(displayUnitChanged(int)), this, SLOT(updateDisplayUnit()));
        updateDisplayUnit();

        // Coin Control
        connect(_model->getOptionsModel(), SIGNAL(displayUnitChanged(int)), this, SLOT(coinControlUpdateLabels()));
        connect(_model->getOptionsModel(), SIGNAL(coinControlFeaturesChanged(bool)), this, SLOT(coinControlFeatureChanged(bool)));
        ui->groupBoxCoinControl->setVisible(_model->getOptionsModel()->getCoinControlFeatures());
        coinControlUpdateLabels();

<<<<<<< HEAD
=======
        // fee section
        for (const int &n : confTargets) {
            Dgp dgp;
            int64_t nPowTargetSpacing;
            dgp.getBlockTime(Params().GetConsensus(), nPowTargetSpacing);
            ui->confTargetSelector->addItem(tr("%1 (%2 blocks)").arg(GUIUtil::formatNiceTimeOffset(n*nPowTargetSpacing)).arg(n));
        }
        connect(ui->confTargetSelector, SIGNAL(currentIndexChanged(int)), this, SLOT(updateSmartFeeLabel()));
        connect(ui->confTargetSelector, SIGNAL(currentIndexChanged(int)), this, SLOT(coinControlUpdateLabels()));
>>>>>>> 5a1f4963
        connect(ui->groupFee, SIGNAL(buttonClicked(int)), this, SLOT(updateFeeSectionControls()));
        connect(ui->groupFee, SIGNAL(buttonClicked(int)), this, SLOT(coinControlUpdateLabels()));
        updateSmartFeeLabel();

        // set the smartfee-sliders default value (wallets default conf.target or last stored value)
        QSettings settings;
        if (settings.value("nSmartFeeSliderPosition").toInt() != 0) {
            // migrate nSmartFeeSliderPosition to nConfTarget
            // nConfTarget is available since 0.15 (replaced nSmartFeeSliderPosition)
            int nConfirmTarget = 25 - settings.value("nSmartFeeSliderPosition").toInt(); // 25 == old slider range
            settings.setValue("nConfTarget", nConfirmTarget);
            settings.remove("nSmartFeeSliderPosition");
        }
    }
}

SendCoinsDialog::~SendCoinsDialog()
{
    delete ui;
}

void SendCoinsDialog::on_sendButton_clicked()
{
    if(!model || !model->getOptionsModel())
        return;

    QList<SendCoinsRecipient> recipients;
    bool valid = true;

    for(int i = 0; i < ui->entries->count(); ++i)
    {
        SendCoinsEntry *entry = qobject_cast<SendCoinsEntry*>(ui->entries->itemAt(i)->widget());
        if(entry)
        {
            if(entry->validate())
            {
                recipients.append(entry->getValue());
            }
            else
            {
                valid = false;
            }
        }
    }

    if(!valid || recipients.isEmpty())
    {
        return;
    }

    fNewRecipientAllowed = false;
    WalletModel::UnlockContext ctx(model->requestUnlock());
    if(!ctx.isValid())
    {
        // Unlock wallet was cancelled
        fNewRecipientAllowed = true;
        return;
    }

    // prepare transaction for getting txFee earlier
    WalletModelTransaction currentTransaction(recipients);
    WalletModel::SendCoinsReturn prepareStatus;

    // Always use a CCoinControl instance, use the CoinControlDialog instance if CoinControl has been enabled
    CCoinControl ctrl;
    if (model->getOptionsModel()->getCoinControlFeatures())
        ctrl = *CoinControlDialog::coinControl;

    prepareStatus = model->prepareTransaction(currentTransaction, ctrl);

    // process prepareStatus and on error generate message shown to user
    processSendCoinsReturn(prepareStatus,
        BitcoinUnits::formatWithUnit(model->getOptionsModel()->getDisplayUnit(), currentTransaction.getTransactionFee()));

    if(prepareStatus.status != WalletModel::OK) {
        fNewRecipientAllowed = true;
        return;
    }

    CAmount txFee = currentTransaction.getTransactionFee();

    // Format confirmation message
    QStringList formatted;
    for (const SendCoinsRecipient &rcp : currentTransaction.getRecipients())
    {
        // generate bold amount string
        QString amount = "<b>" + BitcoinUnits::formatHtmlWithUnit(model->getOptionsModel()->getDisplayUnit(), rcp.amount);
        amount.append("</b>");
        // generate monospace address string
        QString address = "<span style='font-family: monospace;'>" + rcp.address;
        address.append("</span>");

        QString recipientElement;

        if (!rcp.paymentRequest.IsInitialized()) // normal payment
        {
            if(rcp.label.length() > 0) // label with address
            {
                recipientElement = tr("%1 to %2").arg(amount, GUIUtil::HtmlEscape(rcp.label));
                recipientElement.append(QString(" (%1)").arg(address));
            }
            else // just address
            {
                recipientElement = tr("%1 to %2").arg(amount, address);
            }
        }
        else if(!rcp.authenticatedMerchant.isEmpty()) // authenticated payment request
        {
            recipientElement = tr("%1 to %2").arg(amount, GUIUtil::HtmlEscape(rcp.authenticatedMerchant));
        }
        else // unauthenticated payment request
        {
            recipientElement = tr("%1 to %2").arg(amount, address);
        }

        formatted.append(recipientElement);
    }

    QString questionString = tr("Are you sure you want to send?");
    questionString.append("<br /><br />%1");

    if(txFee > 0)
    {
    	uint64_t fiatFee = CalculateFiatFee(txFee);

        // append fee string if a fee is required
        questionString.append("<hr /><span style='color:#aa0000;'>");
        questionString.append(BitcoinUnits::formatHtmlWithUnit(model->getOptionsModel()->getDisplayUnit(), txFee));
        questionString.append(" (" + BitcoinUnits::formatWithUnit(BitcoinUnits::USD, fiatFee) + ")");
        questionString.append("</span> ");
        questionString.append(tr("added as transaction fee"));

        // append transaction size
        questionString.append(" (" + QString::number((double)currentTransaction.getTransactionSize() / 1000) + " kB)");
    }

    // add total amount in all subdivision units
    questionString.append("<hr />");
    CAmount totalAmount = currentTransaction.getTotalTransactionAmount() + txFee;
    QStringList alternativeUnits;
    for (BitcoinUnits::Unit u : BitcoinUnits::availableUnits())
    {
        if(u != model->getOptionsModel()->getDisplayUnit())
            alternativeUnits.append(BitcoinUnits::formatHtmlWithUnit(u, totalAmount));
    }
    questionString.append(tr("Total Amount %1")
        .arg(BitcoinUnits::formatHtmlWithUnit(model->getOptionsModel()->getDisplayUnit(), totalAmount)));
    questionString.append(QString("<span style='font-size:10pt;font-weight:normal;'><br />(=%2)</span>")
        .arg(alternativeUnits.join(" " + tr("or") + "<br />")));

    SendConfirmationDialog confirmationDialog(tr("Confirm send coins"),
        questionString.arg(formatted.join("<br />")), SEND_CONFIRM_DELAY, this);
    confirmationDialog.exec();
    QMessageBox::StandardButton retval = (QMessageBox::StandardButton)confirmationDialog.result();

    if(retval != QMessageBox::Yes)
    {
        fNewRecipientAllowed = true;
        return;
    }

    // now send the prepared transaction
    WalletModel::SendCoinsReturn sendStatus = model->sendCoins(currentTransaction);
    // process sendStatus and on error generate message shown to user
    processSendCoinsReturn(sendStatus);

    if (sendStatus.status == WalletModel::OK)
    {
        accept();
        CoinControlDialog::coinControl->UnSelectAll();
        coinControlUpdateLabels();
    }
    fNewRecipientAllowed = true;
}

void SendCoinsDialog::clear()
{
    // Remove entries until only one left
    while(ui->entries->count())
    {
        ui->entries->takeAt(0)->widget()->deleteLater();
    }
    addEntry();

    updateTabsAndLabels();
}

void SendCoinsDialog::reject()
{
    clear();
}

void SendCoinsDialog::accept()
{
    clear();
}

SendCoinsEntry *SendCoinsDialog::addEntry()
{
    SendCoinsEntry *entry = new SendCoinsEntry(platformStyle, this);
    entry->setModel(model);
    ui->entries->addWidget(entry);
    connect(entry, SIGNAL(removeEntry(SendCoinsEntry*)), this, SLOT(removeEntry(SendCoinsEntry*)));
    connect(entry, SIGNAL(payAmountChanged()), this, SLOT(coinControlUpdateLabels()));
    connect(entry, SIGNAL(subtractFeeFromAmountChanged()), this, SLOT(coinControlUpdateLabels()));

    // Focus the field, so that entry can start immediately
    entry->clear();
    entry->setFocus();
    ui->scrollAreaWidgetContents->resize(ui->scrollAreaWidgetContents->sizeHint());
    qApp->processEvents();
    QScrollBar* bar = ui->scrollArea->verticalScrollBar();
    if(bar)
        bar->setSliderPosition(bar->maximum());

    updateTabsAndLabels();
    return entry;
}

void SendCoinsDialog::updateTabsAndLabels()
{
    setupTabChain(0);
    coinControlUpdateLabels();
}

void SendCoinsDialog::removeEntry(SendCoinsEntry* entry)
{
    entry->hide();

    // If the last entry is about to be removed add an empty one
    if (ui->entries->count() == 1)
        addEntry();

    entry->deleteLater();

    updateTabsAndLabels();
}

QWidget *SendCoinsDialog::setupTabChain(QWidget *prev)
{
    for(int i = 0; i < ui->entries->count(); ++i)
    {
        SendCoinsEntry *entry = qobject_cast<SendCoinsEntry*>(ui->entries->itemAt(i)->widget());
        if(entry)
        {
            prev = entry->setupTabChain(prev);
        }
    }
    QWidget::setTabOrder(prev, ui->sendButton);
    QWidget::setTabOrder(ui->sendButton, ui->clearButton);
    QWidget::setTabOrder(ui->clearButton, ui->addButton);
    return ui->addButton;
}

void SendCoinsDialog::setAddress(const QString &address)
{
    SendCoinsEntry *entry = 0;
    // Replace the first entry if it is still unused
    if(ui->entries->count() == 1)
    {
        SendCoinsEntry *first = qobject_cast<SendCoinsEntry*>(ui->entries->itemAt(0)->widget());
        if(first->isClear())
        {
            entry = first;
        }
    }
    if(!entry)
    {
        entry = addEntry();
    }

    entry->setAddress(address);
}

void SendCoinsDialog::pasteEntry(const SendCoinsRecipient &rv)
{
    if(!fNewRecipientAllowed)
        return;

    SendCoinsEntry *entry = 0;
    // Replace the first entry if it is still unused
    if(ui->entries->count() == 1)
    {
        SendCoinsEntry *first = qobject_cast<SendCoinsEntry*>(ui->entries->itemAt(0)->widget());
        if(first->isClear())
        {
            entry = first;
        }
    }
    if(!entry)
    {
        entry = addEntry();
    }

    entry->setValue(rv);
    updateTabsAndLabels();
}

bool SendCoinsDialog::handlePaymentRequest(const SendCoinsRecipient &rv)
{
    // Just paste the entry, all pre-checks
    // are done in paymentserver.cpp.
    pasteEntry(rv);
    return true;
}

void SendCoinsDialog::setBalance(const CAmount& balance, const CAmount& unconfirmedBalance, const CAmount& immatureBalance, const CAmount& stake,
                                 const CAmount& watchBalance, const CAmount& watchUnconfirmedBalance, const CAmount& watchImmatureBalance, const CAmount& watchStake)
{
    Q_UNUSED(unconfirmedBalance);
    Q_UNUSED(immatureBalance);
    Q_UNUSED(watchBalance);
    Q_UNUSED(stake);
    Q_UNUSED(watchUnconfirmedBalance);
    Q_UNUSED(watchImmatureBalance);
    Q_UNUSED(watchStake);

    if(model && model->getOptionsModel())
    {
        ui->labelBalance->setText(BitcoinUnits::formatWithUnit(model->getOptionsModel()->getDisplayUnit(), balance));
        updateSmartFeeLabel();
    }
}

void SendCoinsDialog::updateDisplayUnit()
{
    setBalance(model->getBalance(), 0, 0, 0, 0, 0, 0, 0);

    updateSmartFeeLabel();
}

void SendCoinsDialog::processSendCoinsReturn(const WalletModel::SendCoinsReturn &sendCoinsReturn, const QString &msgArg)
{
    QPair<QString, CClientUIInterface::MessageBoxFlags> msgParams;
    // Default to a warning message, override if error message is needed
    msgParams.second = CClientUIInterface::MSG_WARNING;

    // This comment is specific to SendCoinsDialog usage of WalletModel::SendCoinsReturn.
    // WalletModel::TransactionCommitFailed is used only in WalletModel::sendCoins()
    // all others are used only in WalletModel::prepareTransaction()
    switch(sendCoinsReturn.status)
    {
    case WalletModel::InvalidAddress:
        msgParams.first = tr("The recipient address is not valid. Please recheck.");
        break;
    case WalletModel::InvalidAmount:
        msgParams.first = tr("The amount to pay must be larger than 0.");
        break;
    case WalletModel::AmountExceedsBalance:
        msgParams.first = tr("The amount exceeds your balance.");
        break;
    case WalletModel::AmountWithFeeExceedsBalance:
        msgParams.first = tr("The total exceeds your balance when the %1 transaction fee is included.").arg(msgArg);
        break;
    case WalletModel::DuplicateAddress:
        msgParams.first = tr("Duplicate address found: addresses should only be used once each.");
        break;
    case WalletModel::TransactionCreationFailed:
        msgParams.first = tr("Transaction creation failed!");
        msgParams.second = CClientUIInterface::MSG_ERROR;
        break;
    case WalletModel::TransactionCommitFailed:
        msgParams.first = tr("The transaction was rejected with the following reason: %1").arg(sendCoinsReturn.reasonCommitFailed);
        msgParams.second = CClientUIInterface::MSG_ERROR;
        break;
    case WalletModel::AbsurdFee:
        msgParams.first = tr("A fee higher than %1 is considered an absurdly high fee.").arg(BitcoinUnits::formatWithUnit(model->getOptionsModel()->getDisplayUnit(), maxTxFee));
        break;
    case WalletModel::PaymentRequestExpired:
        msgParams.first = tr("Payment request expired.");
        msgParams.second = CClientUIInterface::MSG_ERROR;
        break;
    // included to prevent a compiler warning.
    case WalletModel::OK:
    default:
        return;
    }

    Q_EMIT message(tr("Send Coins"), msgParams.first, msgParams.second);
}

void SendCoinsDialog::updateSmartFeeLabel()
{
    if(!model || !model->getOptionsModel())
        return;
    CCoinControl coin_control;

    coin_control.m_feerate.reset(); // Explicitly use only fee estimation rate for smart fee labels
    FeeCalculation feeCalc;
    CFeeRate feeRate = CFeeRate(CWallet::GetMinimumFee(1000, coin_control, ::mempool, ::feeEstimator, &feeCalc));
    uint64_t fiatFee = CalculateFiatFee(feeRate.GetFeePerK());

    ui->labelSmartFee->setText(BitcoinUnits::formatWithUnit(model->getOptionsModel()->getDisplayUnit(), feeRate.GetFeePerK()) + "/kB (" +
    		BitcoinUnits::formatWithUnit(BitcoinUnits::USD, fiatFee) + ")");

    if (feeCalc.reason == FeeReason::FALLBACK) {
        ui->labelSmartFee2->show(); // (Smart fee not initialized yet. This usually takes a few blocks...)
        ui->labelFeeEstimation->setText("");
        ui->fallbackFeeWarningLabel->setVisible(true);
        int lightness = ui->fallbackFeeWarningLabel->palette().color(QPalette::WindowText).lightness();
        QColor warning_colour(255 - (lightness / 5), 176 - (lightness / 3), 48 - (lightness / 14));
        ui->fallbackFeeWarningLabel->setStyleSheet("QLabel { color: " + warning_colour.name() + "; }");
        ui->fallbackFeeWarningLabel->setIndent(QFontMetrics(ui->fallbackFeeWarningLabel->font()).width("x"));
    }
    else
    {
        ui->labelSmartFee2->hide();
        ui->labelFeeEstimation->setText(tr("Estimated to begin confirmation within %n block(s).", "", feeCalc.returnedTarget));
        ui->fallbackFeeWarningLabel->setVisible(false);
    }
}

// Coin Control: copy label "Quantity" to clipboard
void SendCoinsDialog::coinControlClipboardQuantity()
{
    GUIUtil::setClipboard(ui->labelCoinControlQuantity->text());
}

// Coin Control: copy label "Amount" to clipboard
void SendCoinsDialog::coinControlClipboardAmount()
{
    GUIUtil::setClipboard(ui->labelCoinControlAmount->text().left(ui->labelCoinControlAmount->text().indexOf(" ")));
}

// Coin Control: copy label "Fee" to clipboard
void SendCoinsDialog::coinControlClipboardFee()
{
    GUIUtil::setClipboard(ui->labelCoinControlFee->text().left(ui->labelCoinControlFee->text().indexOf(" ")).replace(ASYMP_UTF8, ""));
}

// Coin Control: copy label "After fee" to clipboard
void SendCoinsDialog::coinControlClipboardAfterFee()
{
    GUIUtil::setClipboard(ui->labelCoinControlAfterFee->text().left(ui->labelCoinControlAfterFee->text().indexOf(" ")).replace(ASYMP_UTF8, ""));
}

// Coin Control: copy label "Bytes" to clipboard
void SendCoinsDialog::coinControlClipboardBytes()
{
    GUIUtil::setClipboard(ui->labelCoinControlBytes->text().replace(ASYMP_UTF8, ""));
}

// Coin Control: copy label "Dust" to clipboard
void SendCoinsDialog::coinControlClipboardLowOutput()
{
    GUIUtil::setClipboard(ui->labelCoinControlLowOutput->text());
}

// Coin Control: copy label "Change" to clipboard
void SendCoinsDialog::coinControlClipboardChange()
{
    GUIUtil::setClipboard(ui->labelCoinControlChange->text().left(ui->labelCoinControlChange->text().indexOf(" ")).replace(ASYMP_UTF8, ""));
}

// Coin Control: settings menu - coin control enabled/disabled by user
void SendCoinsDialog::coinControlFeatureChanged(bool checked)
{
    ui->groupBoxCoinControl->setVisible(checked);

    if (!checked && model) // coin control features disabled
        CoinControlDialog::coinControl->SetNull();

    coinControlUpdateLabels();
}

// Coin Control: button inputs -> show actual coin control dialog
void SendCoinsDialog::coinControlButtonClicked()
{
    CoinControlDialog dlg(platformStyle);
    dlg.setModel(model);
    dlg.exec();
    coinControlUpdateLabels();
}

// Coin Control: checkbox custom change address
void SendCoinsDialog::coinControlChangeChecked(int state)
{
    if (state == Qt::Unchecked)
    {
        CoinControlDialog::coinControl->destChange = CNoDestination();
        ui->labelCoinControlChangeLabel->clear();
    }
    else
        // use this to re-validate an already entered address
        coinControlChangeEdited(ui->lineEditCoinControlChange->text());

    ui->lineEditCoinControlChange->setEnabled((state == Qt::Checked));
}

// Coin Control: custom change address changed
void SendCoinsDialog::coinControlChangeEdited(const QString& text)
{
    if (model && model->getAddressTableModel())
    {
        // Default to no change address until verified
        CoinControlDialog::coinControl->destChange = CNoDestination();
        ui->labelCoinControlChangeLabel->setStyleSheet("QLabel{color:red;}");

        CBitcoinAddress addr = CBitcoinAddress(text.toStdString());

        if (text.isEmpty()) // Nothing entered
        {
            ui->labelCoinControlChangeLabel->setText("");
        }
        else if (!addr.IsValid()) // Invalid address
        {
            ui->labelCoinControlChangeLabel->setText(tr("Warning: Invalid LockTrip address"));
        }
        else // Valid address
        {
            const CTxDestination dest = addr.Get();
            if (!model->IsSpendable(dest)) {
                ui->labelCoinControlChangeLabel->setText(tr("Warning: Unknown change address"));

                // confirmation dialog
                QMessageBox::StandardButton btnRetVal = QMessageBox::question(this, tr("Confirm custom change address"), tr("The address you selected for change is not part of this wallet. Any or all funds in your wallet may be sent to this address. Are you sure?"),
                    QMessageBox::Yes | QMessageBox::Cancel, QMessageBox::Cancel);

                if(btnRetVal == QMessageBox::Yes)
                    CoinControlDialog::coinControl->destChange = dest;
                else
                {
                    ui->lineEditCoinControlChange->setText("");
                    ui->labelCoinControlChangeLabel->setStyleSheet("QLabel{color:black;}");
                    ui->labelCoinControlChangeLabel->setText("");
                }
            }
            else // Known change address
            {
                ui->labelCoinControlChangeLabel->setStyleSheet("QLabel{color:black;}");

                // Query label
                QString associatedLabel = model->getAddressTableModel()->labelForAddress(text);
                if (!associatedLabel.isEmpty())
                    ui->labelCoinControlChangeLabel->setText(associatedLabel);
                else
                    ui->labelCoinControlChangeLabel->setText(tr("(no label)"));

                CoinControlDialog::coinControl->destChange = dest;
            }
        }
    }
}

// Coin Control: update labels
void SendCoinsDialog::coinControlUpdateLabels()
{
    if (!model || !model->getOptionsModel())
        return;

    // set pay amounts
    CoinControlDialog::payAmounts.clear();
    CoinControlDialog::fSubtractFeeFromAmount = false;

    for(int i = 0; i < ui->entries->count(); ++i)
    {
        SendCoinsEntry *entry = qobject_cast<SendCoinsEntry*>(ui->entries->itemAt(i)->widget());
        if(entry && !entry->isHidden())
        {
            SendCoinsRecipient rcp = entry->getValue();
            CoinControlDialog::payAmounts.append(rcp.amount);
            if (rcp.fSubtractFeeFromAmount)
                CoinControlDialog::fSubtractFeeFromAmount = true;
        }
    }

    if (CoinControlDialog::coinControl->HasSelected())
    {
        // actual coin control calculation
        CoinControlDialog::updateLabels(model, this);

        // show coin control stats
        ui->labelCoinControlAutomaticallySelected->hide();
        ui->widgetCoinControl->show();
    }
    else
    {
        // hide coin control stats
        ui->labelCoinControlAutomaticallySelected->show();
        ui->widgetCoinControl->hide();
        ui->labelCoinControlInsuffFunds->hide();
    }
}

SendConfirmationDialog::SendConfirmationDialog(const QString &title, const QString &text, int _secDelay,
    QWidget *parent) :
    QMessageBox(QMessageBox::Question, title, text, QMessageBox::Yes | QMessageBox::Cancel, parent), secDelay(_secDelay)
{
    setDefaultButton(QMessageBox::Cancel);
    yesButton = button(QMessageBox::Yes);
    updateYesButton();
    connect(&countDownTimer, SIGNAL(timeout()), this, SLOT(countDown()));
}

int SendConfirmationDialog::exec()
{
    updateYesButton();
    countDownTimer.start(1000);
    return QMessageBox::exec();
}

void SendConfirmationDialog::countDown()
{
    secDelay--;
    updateYesButton();

    if(secDelay <= 0)
    {
        countDownTimer.stop();
    }
}

void SendConfirmationDialog::updateYesButton()
{
    if(secDelay > 0)
    {
        yesButton->setEnabled(false);
        yesButton->setText(tr("Yes") + " (" + QString::number(secDelay) + ")");
    }
    else
    {
        yesButton->setEnabled(true);
        yesButton->setText(tr("Yes"));
    }
}

uint64_t CalculateFiatFee(CAmount Fee) {
	uint64_t nPrice;
	PriceOracle oracle;
	oracle.getBytePrice(nPrice);
	uint64_t fiatPrice;
	Dgp* dgp = new Dgp();
	dgp->getDgpParam(FIAT_BYTE_PRICE, fiatPrice);
	double rate = (double)nPrice / (double)fiatPrice;
	return (Fee * rate) / 1000000;
}<|MERGE_RESOLUTION|>--- conflicted
+++ resolved
@@ -165,8 +165,6 @@
         ui->groupBoxCoinControl->setVisible(_model->getOptionsModel()->getCoinControlFeatures());
         coinControlUpdateLabels();
 
-<<<<<<< HEAD
-=======
         // fee section
         for (const int &n : confTargets) {
             Dgp dgp;
@@ -176,7 +174,6 @@
         }
         connect(ui->confTargetSelector, SIGNAL(currentIndexChanged(int)), this, SLOT(updateSmartFeeLabel()));
         connect(ui->confTargetSelector, SIGNAL(currentIndexChanged(int)), this, SLOT(coinControlUpdateLabels()));
->>>>>>> 5a1f4963
         connect(ui->groupFee, SIGNAL(buttonClicked(int)), this, SLOT(updateFeeSectionControls()));
         connect(ui->groupFee, SIGNAL(buttonClicked(int)), this, SLOT(coinControlUpdateLabels()));
         updateSmartFeeLabel();
