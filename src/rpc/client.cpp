--- conflicted
+++ resolved
@@ -37,12 +37,9 @@
     { "getnetworkhashps", 1, "height" },
     { "sendtoaddress", 1, "amount" },
     { "sendtoaddress", 4, "subtractfeefromamount" },
-<<<<<<< HEAD
-    { "sendtoaddress", 6, "changeToSender" },
-=======
     { "sendtoaddress", 5 , "replaceable" },
     { "sendtoaddress", 6 , "conf_target" },
->>>>>>> e141898d
+    { "sendtoaddress", 9, "changeToSender" },
     { "settxfee", 0, "amount" },
     { "getsubsidy", 0, "height" },
     { "getreceivedbyaddress", 1, "minconf" },
