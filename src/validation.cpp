--- conflicted
+++ resolved
@@ -1798,7 +1798,6 @@
     return valtype();
 }
 
-<<<<<<< HEAD
 UniValue vmLogToJSON(const execResult& execRes, const CTransaction& tx, const CBlock& block){
     UniValue result(UniValue::VOBJ);
     result.push_back(Pair("txid", tx.GetHash().GetHex()));
@@ -1840,10 +1839,7 @@
     fIsVMlogFile = true;
 }
 
-void ByteCodeExec::performByteCode(){
-=======
 void ByteCodeExec::performByteCode(dev::eth::Permanence type){
->>>>>>> 733bf8b6
     for(QtumTransaction& tx : txs){
         dev::eth::EnvInfo envInfo(BuildEVMEnvironment());
         std::unique_ptr<dev::eth::SealEngineFace> se(dev::eth::ChainParams(dev::eth::genesisInfo(dev::eth::Network::HomesteadTest)).createSealEngine());
