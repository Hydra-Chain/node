--- conflicted
+++ resolved
@@ -765,8 +765,6 @@
                 fTryToSync = true;
                 MilliSleep(1000);
             }
-
-<<<<<<< HEAD
             if (fTryToSync) {
                 fTryToSync = false;
                 if (g_connman->GetNodeCount(CConnman::CONNECTIONS_ALL) < 3 ||
@@ -776,9 +774,6 @@
                 }
             }
         }
-
-=======
->>>>>>> c7f32acb
         //
         // Create new block
         //
